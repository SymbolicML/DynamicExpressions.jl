--- conflicted
+++ resolved
@@ -1,14 +1,9 @@
 module DynamicExpressionsBumperExt
 
 using Bumper: @no_escape, @alloc
-<<<<<<< HEAD
-using DynamicExpressions: OperatorEnum, AbstractExpressionNode, tree_mapreduce, EvaluationOptions
-using DynamicExpressions.UtilsModule: ResultOk, counttuple, is_bad_array
-=======
 using DynamicExpressions:
-    OperatorEnum, AbstractExpressionNode, tree_mapreduce, is_valid_array
+    OperatorEnum, AbstractExpressionNode, tree_mapreduce, is_valid_array, EvaluationOptions
 using DynamicExpressions.UtilsModule: ResultOk, counttuple
->>>>>>> db556dca
 
 import DynamicExpressions.ExtensionInterfaceModule:
     bumper_eval_tree_array, bumper_kern1!, bumper_kern2!
@@ -59,13 +54,8 @@
 ) where {turbo,early_exit}
     cumulator.ok || return cumulator
 
-<<<<<<< HEAD
     out = dispatch_kern1!(operators.unaops, branch_node.op, cumulator.x, options)
-    return early_exit ? ResultOk(out, !is_bad_array(out)) : ResultOk(out, true)
-=======
-    out = dispatch_kern1!(operators.unaops, branch_node.op, cumulator.x, Val(turbo))
-    return ResultOk(out, is_valid_array(out))
->>>>>>> db556dca
+    return early_exit ? ResultOk(out, is_valid_array(out)) : ResultOk(out, true)
 end
 function dispatch_kerns!(
     operators, branch_node, cumulator1, cumulator2, options::EvaluationOptions{turbo,true,early_exit}
@@ -73,15 +63,8 @@
     cumulator1.ok || return cumulator1
     cumulator2.ok || return cumulator2
 
-<<<<<<< HEAD
     out = dispatch_kern2!(operators.binops, branch_node.op, cumulator1.x, cumulator2.x, options)
-    return early_exit ? ResultOk(out, !is_bad_array(out)) : ResultOk(out, true)
-=======
-    out = dispatch_kern2!(
-        operators.binops, branch_node.op, cumulator1.x, cumulator2.x, Val(turbo)
-    )
-    return ResultOk(out, is_valid_array(out))
->>>>>>> db556dca
+    return early_exit ? ResultOk(out, is_valid_array(out)) : ResultOk(out, true)
 end
 
 @generated function dispatch_kern1!(
