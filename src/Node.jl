--- conflicted
+++ resolved
@@ -54,7 +54,7 @@
 See [`NodeInterface`](@ref DynamicExpressions.InterfacesModule.NodeInterface) for a full description
 of the interface implementation, as well as tests to verify correctness.
 
-You *must* define `CustomNode{_T} where {_T} = new{_T}()` for each custom node type,
+You *must* define `CustomNode{_T,_D}() where {_T,_D} = new{_T,_D}()` for each custom node type,
 as well as `constructorof` and `with_type_parameters`.
 
 In addition, you *may* choose to define the following functions, to override
@@ -241,26 +241,13 @@
     validate_not_all_defaults(N, val, feature, op, _children)
     return node_factory(N, T1, val, feature, op, _children, allocator)
 end
-<<<<<<< HEAD
 function validate_not_all_defaults(::Type{N}, val, feature, op, children) where {N<:AbstractExpressionNode}
-    return nothing
-end
-function validate_not_all_defaults(::Type{N}, val, feature, op, children) where {T,N<:AbstractExpressionNode{T}}
-    if val === nothing && feature === nothing && op === nothing && children === nothing
+    if all(isnothing, (val, feature, op, children))
         error(
             "Encountered the call for $N() inside the generic constructor. "
             * "Did you forget to define `$(Base.typename(N).wrapper){T,D}() where {T,D} = new{T,D}()`?"
         )
     end
-=======
-validate_not_all_defaults(::Type{<:AbstractExpressionNode}, val, feature, op, l, r, children) = nothing
-validate_not_all_defaults(::Type{<:AbstractExpressionNode{T}}, val, feature, op, l, r, children) where {T} = nothing
-function validate_not_all_defaults(::Type{N}, ::Nothing, ::Nothing, ::Nothing, ::Nothing, ::Nothing, ::Nothing) where {T,N<:AbstractExpressionNode{T}}
-    error(
-        "Encountered the call for $N() inside the generic constructor. "
-        * "Did you forget to define `$(Base.typename(N).wrapper){T}() where {T} = new{T}()`?"
-    )
->>>>>>> 605e1116
     return nothing
 end
 """Create a constant leaf."""
