module NodeModule

using DispatchDoctor: @unstable

import ..OperatorEnumModule: AbstractOperatorEnum
<<<<<<< HEAD
import ..UtilsModule: @memoize_on, @with_memoize, deprecate_varmap, Undefined
using Random: default_rng, AbstractRNG
=======
import ..UtilsModule: deprecate_varmap, Undefined
>>>>>>> 2a0bd054

const DEFAULT_NODE_TYPE = Float32

"""
    AbstractNode{D}

Abstract type for D-arity trees. Must have the following fields:

- `degree::Integer`: Degree of the node. Either 0, 1, or 2. If 1,
    then `l` needs to be defined as the left child. If 2,
    then `r` also needs to be defined as the right child.
- `children`: A collection of D references to children nodes.

# Deprecated fields

- `l::AbstractNode{D}`: Left child of the current node. Should only be
    defined if `degree >= 1`; otherwise, leave it undefined (see the
    the constructors of [`Node{T}`](@ref) for an example).
    Don't use `nothing` to represent an undefined value
    as it will incur a large performance penalty.
- `r::AbstractNode{D}`: Right child of the current node. Should only
    be defined if `degree == 2`.
"""
abstract type AbstractNode{D} end

"""
    AbstractExpressionNode{T,D} <: AbstractNode{D}

Abstract type for nodes that represent an expression.
Along with the fields required for `AbstractNode`,
this additionally must have fields for:

- `constant::Bool`: Whether the node is a constant.
- `val::T`: Value of the node. If `degree==0`, and `constant==true`,
    this is the value of the constant. It has a type specified by the
    overall type of the `Node` (e.g., `Float64`).
- `feature::UInt16`: Index of the feature to use in the
    case of a feature node. Only used if `degree==0` and `constant==false`. 
    Only defined if `degree == 0 && constant == false`.
- `op::UInt8`: If `degree==1`, this is the index of the operator
    in `operators.unaops`. If `degree==2`, this is the index of the
    operator in `operators.binops`. In other words, this is an enum
    of the operators, and is dependent on the specific `OperatorEnum`
    object. Only defined if `degree >= 1`

# Interface

See [`NodeInterface`](@ref DynamicExpressions.InterfacesModule.NodeInterface) for a full description
of the interface implementation, as well as tests to verify correctness.

You *must* define `CustomNode{_T} where {_T} = new{_T}()` for each custom node type.

In addition, you *may* choose to define the following functions, to override
the defaults behavior, in particular if you wish to add additional fields
to your type.

- `leaf_copy` and `branch_copy`
- `leaf_equal` and `branch_equal`
- `leaf_hash` and `branch_hash`
- `preserve_sharing`

You likely do not need to, but you could choose to override the following:

- `constructorof`
- `with_type_parameters`

"""
abstract type AbstractExpressionNode{T,D} <: AbstractNode{D} end

for N in (:Node, :GraphNode)
    @eval mutable struct $N{T,D} <: AbstractExpressionNode{T,D}
        degree::UInt8  # 0 for constant/variable, 1 for cos/sin, 2 for +/* etc.
        constant::Bool  # false if variable
        val::T  # If is a constant, this stores the actual value
        feature::UInt16  # (Possibly undefined) If is a variable (e.g., x in cos(x)), this stores the feature index.
        op::UInt8  # (Possibly undefined) If operator, this is the index of the operator in the degree-specific operator enum
        children::NTuple{D,Base.RefValue{$N{T,D}}}  # Children nodes

        #################
        ## Constructors:
        #################
        $N{_T,_D}() where {_T,_D} = new{_T,_D::Int}()
    end
end

#! format: off
"""
    Node{T,D} <: AbstractExpressionNode{T,D}

Node defines a symbolic expression stored in a binary tree.
A single `Node` instance is one "node" of this tree, and
has references to its children. By tracing through the children
nodes, you can evaluate or print a given expression.

# Fields

- `degree::UInt8`: Degree of the node. 0 for constants, 1 for
    unary operators, 2 for binary operators, etc. Maximum of `D`.
- `constant::Bool`: Whether the node is a constant.
- `val::T`: Value of the node. If `degree==0`, and `constant==true`,
    this is the value of the constant. It has a type specified by the
    overall type of the `Node` (e.g., `Float64`).
- `feature::UInt16`: Index of the feature to use in the
    case of a feature node. Only defined if `degree == 0 && constant == false`.
- `op::UInt8`: If `degree==1`, this is the index of the operator
    in `operators.unaops`. If `degree==2`, this is the index of the
    operator in `operators.binops`. In other words, this is an enum
    of the operators, and is dependent on the specific `OperatorEnum`
    object. Only defined if `degree >= 1`
- `children::NTuple{D,Base.RefValue{Node{T,D}}}`: Children of the node. Only defined up to `degree`

# Constructors


    Node([T]; val=nothing, feature=nothing, op=nothing, children=nothing, allocator=default_allocator)
    Node{T}(; val=nothing, feature=nothing, op=nothing, children=nothing, allocator=default_allocator)

Create a new node in an expression tree. If `T` is not specified in either the type or the
first argument, it will be inferred from the value of `val` passed or the children.
The `children` keyword is used to pass in a collection of children nodes.

You may also construct nodes via the convenience operators generated by creating an `OperatorEnum`.

You may also choose to specify a default memory allocator for the node other than simply `Node{T}()`
in the `allocator` keyword argument.
"""
Node


"""
    GraphNode{T,D} <: AbstractExpressionNode{T,D}

Exactly the same as [`Node{T,D}`](@ref), but with the assumption that some
nodes will be shared. All copies of this graph-like structure will
be performed with this assumption, to preserve structure of the graph.

# Examples

```julia
julia> operators = OperatorEnum(;
           binary_operators=[+, -, *], unary_operators=[cos, sin]
        );

julia> x = GraphNode(feature=1)
x1

julia> y = sin(x) + x
sin(x1) + {x1}

julia> cos(y) * y
cos(sin(x1) + {x1}) * {(sin(x1) + {x1})}
```

Note how the `{}` indicates a node is shared, and this
is the same node as seen earlier in the string.

This has the same constructors as [`Node{T}`](@ref). Shared nodes
are created simply by using the same node in multiple places
when constructing or setting properties.
"""
<<<<<<< HEAD
mutable struct GraphNode{T} <: AbstractExpressionNode{T}
    degree::UInt8  # 0 for constant/variable, 1 for cos/sin, 2 for +/* etc.
    constant::Bool  # false if variable
    val::T  # If is a constant, this stores the actual value, otherwise stores calculated values during evaluation
    # ------------------- (possibly undefined below)
    feature::UInt16  # If is a variable (e.g., x in cos(x)), this stores the feature index.
    op::UInt8  # If operator, this is the index of the operator in operators.binops, or operators.unaops
    l::GraphNode{T}  # Left child node. Only defined for degree=1 or degree=2.
    r::GraphNode{T}  # Right child node. Only defined for degree=2. 
    visited::Bool # used in dfs toposort

    GraphNode{_T}() where {_T} = (x = new{_T}(); x.visited = false; x)
=======
GraphNode

@inline function Base.getproperty(n::Union{Node,GraphNode}, k::Symbol)
    if k == :l
        # TODO: Should a depwarn be raised here? Or too slow?
        return getfield(n, :children)[1][]
    elseif k == :r
        return getfield(n, :children)[2][]
    else
        return getfield(n, k)
    end
end
@inline function Base.setproperty!(n::Union{Node,GraphNode}, k::Symbol, v)
    if k == :l
        getfield(n, :children)[1][] = v
    elseif k == :r
        getfield(n, :children)[2][] = v
    elseif k == :degree
        setfield!(n, :degree, convert(UInt8, v))
    elseif k == :constant
        setfield!(n, :constant, convert(Bool, v))
    elseif k == :feature
        setfield!(n, :feature, convert(UInt16, v))
    elseif k == :op
        setfield!(n, :op, convert(UInt8, v))
    elseif k == :val
        setfield!(n, :val, convert(eltype(n), v))
    elseif k == :children
        setfield!(n, :children, v)
    else
        error("Invalid property: $k")
    end
>>>>>>> 2a0bd054
end

################################################################################
#! format: on

Base.eltype(::Type{<:AbstractExpressionNode{T}}) where {T} = T
Base.eltype(::AbstractExpressionNode{T}) where {T} = T

max_degree(::Type{<:AbstractNode}) = 2  # Default
max_degree(::Type{<:AbstractNode{D}}) where {D} = D

@unstable constructorof(::Type{N}) where {N<:Node} = Node{T,max_degree(N)} where {T}
@unstable constructorof(::Type{N}) where {N<:GraphNode} =
    GraphNode{T,max_degree(N)} where {T}

with_type_parameters(::Type{N}, ::Type{T}) where {N<:Node,T} = Node{T,max_degree(N)}
function with_type_parameters(::Type{N}, ::Type{T}) where {N<:GraphNode,T}
    return GraphNode{T,max_degree(N)}
end

# with_degree(::Type{N}, ::Val{D}) where {T,N<:Node{T},D} = Node{T,D}
# with_degree(::Type{N}, ::Val{D}) where {T,N<:GraphNode{T},D} = GraphNode{T,D}

function default_allocator(::Type{N}, ::Type{T}) where {N<:AbstractExpressionNode,T}
    return with_type_parameters(N, T)()
end

"""Trait declaring whether nodes share children or not."""
preserve_sharing(::Union{Type{<:AbstractNode},AbstractNode}) = false
preserve_sharing(::Union{Type{<:GraphNode},GraphNode}) = true

include("base.jl")

#! format: off
@inline function (::Type{N})(
    ::Type{T1}=Undefined; val=nothing, feature=nothing, op=nothing, l=nothing, r=nothing, children=nothing, allocator::F=default_allocator,
) where {T1,N<:AbstractExpressionNode{T} where T,F}
    _children = if l !== nothing && r === nothing
        @assert children === nothing
        (l,)
    elseif l !== nothing && r !== nothing
        @assert children === nothing
        (l, r)
    else
        children
    end
    validate_not_all_defaults(N, val, feature, op, _children)
    return node_factory(N, T1, val, feature, op, _children, allocator)
end
function validate_not_all_defaults(::Type{N}, val, feature, op, children) where {N<:AbstractExpressionNode}
    return nothing
end
function validate_not_all_defaults(::Type{N}, val, feature, op, children) where {T,N<:AbstractExpressionNode{T}}
    if val === nothing && feature === nothing && op === nothing && children === nothing
        error(
            "Encountered the call for $N() inside the generic constructor. "
            * "Did you forget to define `$(Base.typename(N).wrapper){T,D}() where {T,D} = new{T,D}()`?"
        )
    end
    return nothing
end
"""Create a constant leaf."""
@inline function node_factory(
    ::Type{N}, ::Type{T1}, val::T2, ::Nothing, ::Nothing, ::Nothing, allocator::F,
) where {N,T1,T2,F}
    T = node_factory_type(N, T1, T2)
    n = allocator(N, T)
    n.degree = 0
    n.constant = true
    n.val = convert(T, val)
    return n
end
"""Create a variable leaf, to store data."""
@inline function node_factory(
    ::Type{N}, ::Type{T1}, ::Nothing, feature::Integer, ::Nothing, ::Nothing, allocator::F,
) where {N,T1,F}
    T = node_factory_type(N, T1, DEFAULT_NODE_TYPE)
    n = allocator(N, T)
    n.degree = 0
    n.constant = false
    n.feature = feature
    return n
end
"""Create an operator node."""
@inline function node_factory(
    ::Type{N}, ::Type, ::Nothing, ::Nothing, op::Integer, children::Tuple, allocator::F,
) where {N<:AbstractExpressionNode,F}
    T = promote_type(map(eltype, children)...)  # Always prefer existing nodes, so we don't mess up references from conversion
    D2 = length(children)
    @assert D2 <= max_degree(N)
    NT = with_type_parameters(N, T)
    n = allocator(N, T)
    n.degree = D2
    n.op = op
    n.children = ntuple(i -> i <= D2 ? Ref(convert(NT, children[i])) : Ref{NT}(), Val(max_degree(N)))
    return n
end

@inline function node_factory_type(::Type{N}, ::Type{T1}, ::Type{T2}) where {N,T1,T2}
    if T1 === Undefined && N isa UnionAll
        T2
    elseif T1 === Undefined
        eltype(N)
    elseif N isa UnionAll
        T1
    else
        eltype(N)
    end
end
#! format: on

function (::Type{N})(
    op::Integer, l::AbstractExpressionNode
) where {N<:AbstractExpressionNode}
    return N(; op=op, l=l)
end
function (::Type{N})(
    op::Integer, l::AbstractExpressionNode, r::AbstractExpressionNode
) where {N<:AbstractExpressionNode}
    return N(; op=op, l=l, r=r)
end
function (::Type{N})(var_string::String) where {N<:AbstractExpressionNode}
    Base.depwarn(
        "Creating a node using a string is deprecated and will be removed in a future version.",
        :string_tree,
    )
    return N(; feature=parse(UInt16, var_string[2:end]))
end
function (::Type{N})(
    var_string::String, variable_names::AbstractVector{String}
) where {N<:AbstractExpressionNode}
    i = findfirst(==(var_string), variable_names)::Int
    return N(; feature=i)
end

function Base.promote_rule(::Type{Node{T1,D}}, ::Type{Node{T2,D}}) where {T1,T2,D}
    return Node{promote_type(T1, T2),D}
end
function Base.promote_rule(::Type{GraphNode{T1,D}}, ::Type{Node{T2,D}}) where {T1,T2,D}
    return GraphNode{promote_type(T1, T2),D}
end
function Base.promote_rule(::Type{GraphNode{T1,D}}, ::Type{GraphNode{T2,D}}) where {T1,T2,D}
    return GraphNode{promote_type(T1, T2),D}
end

# TODO: Verify using this helps with garbage collection
create_dummy_node(::Type{N}) where {N<:AbstractExpressionNode} = N()

"""
    set_node!(tree::AbstractExpressionNode{T}, new_tree::AbstractExpressionNode{T}) where {T}

Set every field of `tree` equal to the corresponding field of `new_tree`.
"""
function set_node!(tree::AbstractExpressionNode, new_tree::AbstractExpressionNode)
    # First, ensure we free some memory:
    if new_tree.degree < 2 && tree.degree == 2
        tree.r = create_dummy_node(typeof(tree))
    end
    if new_tree.degree < 1 && tree.degree >= 1
        tree.l = create_dummy_node(typeof(tree))
    end

    tree.degree = new_tree.degree
    if new_tree.degree == 0
        tree.constant = new_tree.constant
        if new_tree.constant
            tree.val = new_tree.val::eltype(new_tree)
        else
            tree.feature = new_tree.feature
        end
    else
        tree.op = new_tree.op
        tree.l = new_tree.l
        if new_tree.degree == 2
            tree.r = new_tree.r
        end
    end
    return nothing
end

"""Topological sort of the graph following a depth-first search"""
function topological_sort(graph::GraphNode{T}) where {T}
    order = Vector{GraphNode{T}}()
    _rec_toposort(graph, order)
    for node in order
        node.visited = false
    end
    return order
end

"""Topological sort of the graph following a randomised depth-first search"""
function randomised_topological_sort(graph::GraphNode{T}, rng::AbstractRNG=default_rng()) where {T}
    order = Vector{GraphNode{T}}()
    _rec_randomised_toposort(graph, order, rng)
    for node in order
        node.visited = false
    end
    return order
end

function _rec_toposort(gnode::GraphNode{T}, order::Vector{GraphNode{T}}) where {T}
    if gnode.visited return end
    gnode.visited = true
    if gnode.degree == 1
        _rec_toposort(gnode.l, order)
    elseif gnode.degree == 2
        _rec_toposort(gnode.l, order)
        _rec_toposort(gnode.r, order)
    end
    push!(order, gnode)
end

function _rec_randomised_toposort(gnode::GraphNode{T}, order::Vector{GraphNode{T}}, rng::AbstractRNG) where {T}
    if gnode.visited return end
    gnode.visited = true
    if gnode.degree == 1
        _rec_randomised_toposort(gnode.l, order, rng)
    elseif gnode.degree == 2
        if rand(rng, Bool)
            _rec_randomised_toposort(gnode.l, order, rng)
            _rec_randomised_toposort(gnode.r, order, rng)
        else
            _rec_randomised_toposort(gnode.r, order, rng)
            _rec_randomised_toposort(gnode.l, order, rng)
        end
    end
    push!(order, gnode)
end

end<|MERGE_RESOLUTION|>--- conflicted
+++ resolved
@@ -3,12 +3,7 @@
 using DispatchDoctor: @unstable
 
 import ..OperatorEnumModule: AbstractOperatorEnum
-<<<<<<< HEAD
-import ..UtilsModule: @memoize_on, @with_memoize, deprecate_varmap, Undefined
-using Random: default_rng, AbstractRNG
-=======
 import ..UtilsModule: deprecate_varmap, Undefined
->>>>>>> 2a0bd054
 
 const DEFAULT_NODE_TYPE = Float32
 
@@ -169,20 +164,6 @@
 are created simply by using the same node in multiple places
 when constructing or setting properties.
 """
-<<<<<<< HEAD
-mutable struct GraphNode{T} <: AbstractExpressionNode{T}
-    degree::UInt8  # 0 for constant/variable, 1 for cos/sin, 2 for +/* etc.
-    constant::Bool  # false if variable
-    val::T  # If is a constant, this stores the actual value, otherwise stores calculated values during evaluation
-    # ------------------- (possibly undefined below)
-    feature::UInt16  # If is a variable (e.g., x in cos(x)), this stores the feature index.
-    op::UInt8  # If operator, this is the index of the operator in operators.binops, or operators.unaops
-    l::GraphNode{T}  # Left child node. Only defined for degree=1 or degree=2.
-    r::GraphNode{T}  # Right child node. Only defined for degree=2. 
-    visited::Bool # used in dfs toposort
-
-    GraphNode{_T}() where {_T} = (x = new{_T}(); x.visited = false; x)
-=======
 GraphNode
 
 @inline function Base.getproperty(n::Union{Node,GraphNode}, k::Symbol)
@@ -215,7 +196,6 @@
     else
         error("Invalid property: $k")
     end
->>>>>>> 2a0bd054
 end
 
 ################################################################################
