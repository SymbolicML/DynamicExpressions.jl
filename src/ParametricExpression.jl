module ParametricExpressionModule

using DispatchDoctor: @stable, @unstable
using ChainRulesCore: ChainRulesCore as CRC, NoTangent, @thunk

using ..OperatorEnumModule: AbstractOperatorEnum, OperatorEnum
using ..NodeModule: AbstractExpressionNode, Node, tree_mapreduce
using ..ExpressionModule: AbstractExpression, Metadata
using ..ChainRulesModule: NodeTangent

import ..NodeModule: constructorof, preserve_sharing, leaf_copy, leaf_hash, leaf_equal
import ..NodeUtilsModule:
    count_constants,
    index_constants,
    has_operators,
    has_constants,
    get_constants,
    set_constants!
import ..StringsModule: string_tree
import ..EvaluateModule: eval_tree_array
import ..EvaluateDerivativeModule: eval_grad_tree_array
import ..EvaluationHelpersModule: _grad_evaluator
import ..ChainRulesModule: extract_gradient
import ..ExpressionModule:
    get_contents,
    get_metadata,
    get_tree,
    get_operators,
    get_variable_names,
    max_feature,
    default_node_type
import ..ParseModule: parse_leaf
import ..TypeInterfaceModule:
    count_number_constants, append_number_constants!, pop_number_constants

"""A type of expression node that also stores a parameter index"""
mutable struct ParametricNode{T} <: AbstractExpressionNode{T}
    degree::UInt8
    constant::Bool  # if true => constant; if false, then check `is_parameter`
    val::T
    feature::UInt16

    is_parameter::Bool  # if true => parameter; if false, then is `feature`
    parameter::UInt16  # Stores index of per-class parameter

    op::UInt8
    l::ParametricNode{T}
    r::ParametricNode{T}

    function ParametricNode{_T}() where {_T}
        n = new{_T}()
        n.is_parameter = false
        n.parameter = UInt16(0)
        return n
    end
end
@inline _data(x::Metadata) = getfield(x, :_data)

"""
    ParametricExpression{T,N<:ParametricNode{T},D<:NamedTuple} <: AbstractExpression{T,N}

(Experimental) An expression to store parameters for a tree
"""
struct ParametricExpression{
    T,
    N<:ParametricNode{T},
    D<:NamedTuple{(:operators, :variable_names, :parameters, :parameter_names)},
} <: AbstractExpression{T,N}
    tree::N
    metadata::Metadata{D}

    function ParametricExpression(tree::ParametricNode, metadata::Metadata)
        return new{eltype(tree),typeof(tree),typeof(_data(metadata))}(tree, metadata)
    end
end
function ParametricExpression(
    tree::ParametricNode{T1};
    operators::Union{AbstractOperatorEnum,Nothing},
    variable_names,
    parameters::AbstractMatrix{T2},
    parameter_names,
) where {T1,T2}
    if !isnothing(parameter_names)
        @assert size(parameters, 1) == length(parameter_names)
    end
    T = promote_type(T1, T2)
    t = T === T1 ? tree : convert(ParametricNode{T}, tree)
    m = Metadata((;
        operators,
        variable_names,
        parameters=convert(AbstractArray{T}, parameters),
        parameter_names,
    ))
    return ParametricExpression(t, m)
end

###############################################################################
# Abstract expression node interface ##########################################
###############################################################################
@unstable constructorof(::Type{<:ParametricNode}) = ParametricNode
@unstable constructorof(::Type{<:ParametricExpression}) = ParametricExpression
@unstable default_node_type(::Type{<:ParametricExpression}) = ParametricNode
default_node_type(::Type{<:ParametricExpression{T}}) where {T} = ParametricNode{T}
preserve_sharing(::Union{Type{<:ParametricNode},ParametricNode}) = false # TODO: Change this?
function leaf_copy(t::ParametricNode{T}) where {T}
    out = if t.constant
        constructorof(typeof(t))(; val=t.val)
    elseif !t.is_parameter
        constructorof(typeof(t))(T; feature=t.feature)
    else
        n = constructorof(typeof(t))(; val=zero(T))
        n.constant = false
        n.is_parameter = true
        n.parameter = t.parameter
        n
    end
    return out
end
function leaf_hash(h::UInt, t::ParametricNode)
    if t.constant
        hash((:constant, t.val), h)
    else
        if t.is_parameter
            hash((:parameter, t.parameter), h)
        else
            hash((:feature, t.feature), h)
        end
    end
end
function leaf_equal(a::ParametricNode, b::ParametricNode)
    if a.constant
        return b.constant && a.val == b.val
    else
        if a.is_parameter
            return b.is_parameter && a.parameter == b.parameter
        else
            return a.feature == b.feature
        end
    end
end
###############################################################################

###############################################################################
# Abstract expression interface ###############################################
###############################################################################
get_contents(ex::ParametricExpression) = ex.tree
get_metadata(ex::ParametricExpression) = ex.metadata
get_tree(ex::ParametricExpression) = ex.tree
function get_operators(
    ex::ParametricExpression, operators::Union{AbstractOperatorEnum,Nothing}=nothing
)
    return operators === nothing ? ex.metadata.operators : operators
end
function get_variable_names(
    ex::ParametricExpression,
    variable_names::Union{Nothing,AbstractVector{<:AbstractString}}=nothing,
)
    return variable_names === nothing ? ex.metadata.variable_names : variable_names
end
@inline _copy_with_nothing(x) = copy(x)
@inline _copy_with_nothing(::Nothing) = nothing
function Base.copy(ex::ParametricExpression; break_sharing::Val=Val(false))
    return ParametricExpression(
        copy(ex.tree; break_sharing=break_sharing);
        operators=_copy_with_nothing(ex.metadata.operators),
        variable_names=_copy_with_nothing(ex.metadata.variable_names),
        parameters=_copy_with_nothing(ex.metadata.parameters),
        parameter_names=_copy_with_nothing(ex.metadata.parameter_names),
    )
end
###############################################################################

###############################################################################
# Extra utilities for parametric-specific behavior ############################
###############################################################################
## As explained in AbstractExpressionNode, we can implement custom behavior for
## the parametric expression by implementing the following methods:
# - `count_nodes`
# - `count_constants`
# - `count_depth`
# - `index_constants`
# - `has_operators`
# - `has_constants`
# - `get_constants`
# - `set_constants!`
# - `string_tree`
# - `max_feature`
# - `eval_tree_array`
# - `eval_grad_tree_array`
# - `_grad_evaluator`

## For a parametric struct, we only wish to implement the following

#! format: off

struct InterfaceError <: Exception
end
_interface_error() = throw(InterfaceError())
Base.showerror(io::IO, e::InterfaceError) = print(io,
    "You should not use this function with `ParametricExpression`. " *
    "Instead, rewrite the calling function to work directly with parametric expressions, " *
    "which has two concepts of what constitutes a constant: a static, global constant, " *
    "as well as a per-instance constant."
)
count_constants(::ParametricExpression; kws...) = _interface_error()
index_constants(::ParametricExpression, ::Type{T}=UInt16) where {T} = _interface_error()
has_constants(ex::ParametricExpression) = _interface_error()
#! format: on

has_operators(ex::ParametricExpression) = has_operators(get_tree(ex))

function get_constants_array(parameter_refs, BT)
    size = sum(count_number_constants, parameter_refs)
    flat = Vector{BT}(undef, size)
    ix = 1
    for p in parameter_refs[:]
        ix = append_number_constants!(flat, ix, p)
    end
    return flat
end

function set_constants_array(parameter_refs, flat)
    ix, i = 1, 1
    while ix <= length(flat) && i <= length(parameter_refs)
        ix, parameter_refs[i] = pop_number_constants(flat, ix, parameter_refs[i])
        i += 1
    end
end

function get_constants(ex::ParametricExpression{T}) where {T}
    constants, constant_refs = get_constants(get_tree(ex))
<<<<<<< HEAD
    parameters = ex.metadata.parameters
    parameters_numbers = get_constants_array(parameters, eltype(constants))
=======
    parameters = get_metadata(ex).parameters
    paramaters_numbers = get_constants_array(parameters, eltype(constants))
>>>>>>> ae404c34
    num_constants = length(constants)
    num_parameters = length(parameters_numbers)
    return vcat(constants, parameters_numbers),
    (; constant_refs, parameter_refs=parameters, num_parameters, num_constants)
end
function set_constants!(ex::ParametricExpression{T}, x, refs) where {T}
    # First, set the usual constants
    set_constants!(get_tree(ex), @view(x[1:(refs.num_constants)]), refs.constant_refs)
    # Then, copy in the parameters
    set_constants_array(
        @view(get_metadata(ex).parameters[:]), @view(x[(refs.num_constants + 1):end])
    )
    return ex
end
function extract_gradient(
    gradient::@NamedTuple{
        tree::NT,
        metadata::@NamedTuple{
            _data::@NamedTuple{
                operators::Nothing,
                variable_names::Nothing,
                parameters::PARAM,
                parameter_names::Nothing,
            }
        }
    },
    ex::ParametricExpression{T,N},
) where {T,N<:ParametricNode{T},NT<:NodeTangent{T,N},PARAM<:AbstractMatrix{T}}
    d_constants = extract_gradient(gradient.tree, get_tree(ex))
    d_params = gradient.metadata._data.parameters[:]
    return vcat(d_constants, d_params)  # Same shape as `get_constants`
end

function Base.convert(::Type{Node}, ex::ParametricExpression{T}) where {T}
    num_params = UInt16(size(ex.metadata.parameters, 1))
    return tree_mapreduce(
        leaf -> if leaf.constant
            Node(; val=leaf.val)
        elseif leaf.is_parameter
            Node(T; feature=leaf.parameter)
        else
            Node(T; feature=leaf.feature + num_params)
        end,
        branch -> branch.op,
        (op, children...) -> Node(; op, children),
        get_tree(ex),
        Node{T},
    )
end
function CRC.rrule(::typeof(convert), ::Type{Node}, ex::ParametricExpression{T}) where {T}
    tree = get_contents(ex)
    primal = convert(Node, ex)
    pullback = let tree = tree
        d_primal -> let
            # ^The exact same tangent with respect to constants, so we can just take it.
            d_ex = @thunk(
                let
                    parametric_node_tangent = NodeTangent(tree, d_primal.gradient)
                    (;
                        tree=parametric_node_tangent,
                        metadata=(;
                            _data=(;
                                operators=NoTangent(),
                                variable_names=NoTangent(),
                                parameters=NoTangent(),
                                parameter_names=NoTangent(),
                            )
                        ),
                    )
                end
            )
            (NoTangent(), NoTangent(), d_ex)
        end
    end
    return primal, pullback
end

#! format: off
function (ex::ParametricExpression)(X::AbstractMatrix, operators::Union{AbstractOperatorEnum,Nothing}=nothing; kws...)
    return eval_tree_array(ex, X, operators; kws...)  # Will error
end
function eval_tree_array(::ParametricExpression{T}, ::AbstractMatrix{T}, operators::Union{AbstractOperatorEnum,Nothing}=nothing; kws...) where {T}
    return error("Incorrect call. You must pass the `classes::Vector` argument when calling `eval_tree_array`.")
end
#! format: on
function (ex::ParametricExpression)(
    X::AbstractMatrix{T},
    classes::AbstractVector{<:Integer},
    operators::Union{AbstractOperatorEnum,Nothing}=nothing;
    kws...,
) where {T}
    (output, flag) = eval_tree_array(ex, X, classes, operators; kws...)
    if !flag
        output .= NaN
    end
    return output
end
function eval_tree_array(
    ex::ParametricExpression{T},
    X::AbstractMatrix{T},
    classes::AbstractVector{<:Integer},
    operators::Union{AbstractOperatorEnum,Nothing}=nothing;
    kws...,
) where {T}
    @assert length(classes) == size(X, 2)
    @assert maximum(classes) <= size(ex.metadata.parameters, 2)  # TODO: Remove when comfortable
    parameters = ex.metadata.parameters
    indexed_parameters = [
        parameters[i_parameter, classes[i_row]] for
        i_parameter in eachindex(axes(parameters, 1)), i_row in eachindex(classes)
    ]
    params_and_X = vcat(indexed_parameters, X)
    # Then, we create a normal `Node{T}` type from the `ParametricNode{T}`,
    # with `feature` set to the parameter index + num_features
    regular_tree = convert(Node, ex)
    return eval_tree_array(regular_tree, params_and_X, get_operators(ex, operators); kws...)
end

function string_tree(
    ex::ParametricExpression,
    operators::Union{AbstractOperatorEnum,Nothing}=nothing;
    variable_names=nothing,
    display_variable_names=nothing,
    X_sym_units=nothing,
    y_sym_units=nothing,
    raw=false,
    kws...,
)
    # TODO: HACK we ignore display_variable_names and others
    variable_names2 = get_variable_names(ex, variable_names)
    num_params = UInt16(size(ex.metadata.parameters, 1))
    max_feature = maximum(get_tree(ex)) do node
        if node.degree == 0 && !node.constant && !node.is_parameter
            node.feature
        else
            UInt16(0)
        end
    end
    _parameter_names = ex.metadata.parameter_names
    parameter_names = if _parameter_names === nothing
        ["p$(i)" for i in 1:num_params]
    else
        _parameter_names
    end
    variable_names3 = if variable_names2 === nothing
        vcat(parameter_names, ["x$(i)" for i in 1:max_feature])
    else
        vcat(parameter_names, variable_names2)
    end
    @assert length(variable_names3) >= num_params + max_feature
    return string_tree(
        convert(Node, ex),
        get_operators(ex, operators);
        variable_names=variable_names3,
        kws...,
    )
end

# We also set up parsing for convenience:
@unstable function parse_leaf(
    ex,
    variable_names,
    node_type::Type{<:ParametricNode},
    expression_type::Type{<:ParametricExpression};
    parameter_names,
    kws...,
)
    @assert !(ex isa AbstractExpression)
    if ex isa Symbol
        @assert (!isnothing(parameter_names) && string(ex) ∈ parameter_names) ||
            (!isnothing(variable_names) && string(ex) ∈ variable_names)
        if !isnothing(variable_names)
            i = findfirst(==(string(ex)), variable_names)
            if i !== nothing
                return node_type(Float64; feature=i::Int)
            end
        end
        # Special logic for parsing parameter:
        j = findfirst(==(string(ex)), parameter_names)
        n = node_type{Float64}()
        # HACK: Should implement conversion so we don't need this
        n.degree = 0
        n.constant = false
        n.is_parameter = true
        n.parameter = j::Int
        return n
    elseif ex isa AbstractExpressionNode
        return ex
    else
        return node_type(; val=ex)
    end
end
###############################################################################

end<|MERGE_RESOLUTION|>--- conflicted
+++ resolved
@@ -229,13 +229,8 @@
 
 function get_constants(ex::ParametricExpression{T}) where {T}
     constants, constant_refs = get_constants(get_tree(ex))
-<<<<<<< HEAD
-    parameters = ex.metadata.parameters
+    parameters = get_metadata(ex).parameters
     parameters_numbers = get_constants_array(parameters, eltype(constants))
-=======
-    parameters = get_metadata(ex).parameters
-    paramaters_numbers = get_constants_array(parameters, eltype(constants))
->>>>>>> ae404c34
     num_constants = length(constants)
     num_parameters = length(parameters_numbers)
     return vcat(constants, parameters_numbers),
