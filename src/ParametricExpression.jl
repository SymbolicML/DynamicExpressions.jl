module ParametricExpressionModule

using DispatchDoctor: @stable, @unstable
using ChainRulesCore: ChainRulesCore as CRC, NoTangent, @thunk

using ..OperatorEnumModule: AbstractOperatorEnum, OperatorEnum
using ..NodeModule: AbstractExpressionNode, Node, tree_mapreduce
using ..ExpressionModule: AbstractExpression, Metadata
using ..ChainRulesModule: NodeTangent

import ..NodeModule: constructorof, preserve_sharing, leaf_copy, leaf_hash, leaf_equal
import ..NodeUtilsModule:
    count_constants,
    index_constants,
    has_operators,
    has_constants,
    get_constants,
    set_constants!
import ..StringsModule: string_tree
import ..EvaluateModule: eval_tree_array
import ..EvaluateDerivativeModule: eval_grad_tree_array
import ..EvaluationHelpersModule: _grad_evaluator
import ..ChainRulesModule: extract_gradient
import ..ExpressionModule:
    get_contents,
    get_metadata,
    get_tree,
    get_operators,
    get_variable_names,
    max_feature,
    default_node_type
import ..ParseModule: parse_leaf
import ..TypeInterfaceModule:
    count_number_constants, append_number_constants!, pop_number_constants

"""A type of expression node that also stores a parameter index"""
mutable struct ParametricNode{T} <: AbstractExpressionNode{T}
    degree::UInt8
    constant::Bool  # if true => constant; if false, then check `is_parameter`
    val::T
    feature::UInt16

    is_parameter::Bool  # if true => parameter; if false, then is `feature`
    parameter::UInt16  # Stores index of per-class parameter

    op::UInt8
    l::ParametricNode{T}
    r::ParametricNode{T}

    function ParametricNode{_T}() where {_T}
        n = new{_T}()
        n.is_parameter = false
        n.parameter = UInt16(0)
        return n
    end
end
@inline _data(x::Metadata) = getfield(x, :_data)

"""
    ParametricExpression{T,N<:ParametricNode{T},D<:NamedTuple} <: AbstractExpression{T,N}

(Experimental) An expression to store parameters for a tree
"""
struct ParametricExpression{
    T,
    N<:ParametricNode{T},
    D<:NamedTuple{(:operators, :variable_names, :parameters, :parameter_names)},
} <: AbstractExpression{T,N}
    tree::N
    metadata::Metadata{D}

    function ParametricExpression(tree::ParametricNode, metadata::Metadata)
        return new{eltype(tree),typeof(tree),typeof(_data(metadata))}(tree, metadata)
    end
end
function ParametricExpression(
    tree::ParametricNode{T1};
    operators::Union{AbstractOperatorEnum,Nothing},
    variable_names,
    parameters::AbstractMatrix{T2},
    parameter_names,
) where {T1,T2}
    if !isnothing(parameter_names)
        @assert size(parameters, 1) == length(parameter_names)
    end
    T = promote_type(T1, T2)
    t = T === T1 ? tree : convert(ParametricNode{T}, tree)
    m = Metadata((;
        operators,
        variable_names,
        parameters=convert(AbstractArray{T}, parameters),
        parameter_names,
    ))
    return ParametricExpression(t, m)
end

###############################################################################
# Abstract expression node interface ##########################################
###############################################################################
@unstable constructorof(::Type{<:ParametricNode}) = ParametricNode
@unstable constructorof(::Type{<:ParametricExpression}) = ParametricExpression
@unstable default_node_type(::Type{<:ParametricExpression}) = ParametricNode
default_node_type(::Type{<:ParametricExpression{T}}) where {T} = ParametricNode{T}
preserve_sharing(::Union{Type{<:ParametricNode},ParametricNode}) = false # TODO: Change this?
function leaf_copy(t::ParametricNode{T}) where {T}
    out = if t.constant
        constructorof(typeof(t))(; val=t.val)
    elseif !t.is_parameter
        constructorof(typeof(t))(T; feature=t.feature)
    else
        n = constructorof(typeof(t))(; val=zero(T))
        n.constant = false
        n.is_parameter = true
        n.parameter = t.parameter
        n
    end
    return out
end
function leaf_hash(h::UInt, t::ParametricNode)
    if t.constant
        hash((:constant, t.val), h)
    else
        if t.is_parameter
            hash((:parameter, t.parameter), h)
        else
            hash((:feature, t.feature), h)
        end
    end
end
function leaf_equal(a::ParametricNode, b::ParametricNode)
    if a.constant
        return b.constant && a.val == b.val
    else
        if a.is_parameter
            return b.is_parameter && a.parameter == b.parameter
        else
            return a.feature == b.feature
        end
    end
end
###############################################################################

###############################################################################
# Abstract expression interface ###############################################
###############################################################################
get_contents(ex::ParametricExpression) = ex.tree
get_metadata(ex::ParametricExpression) = ex.metadata
get_tree(ex::ParametricExpression) = ex.tree
function get_operators(
    ex::ParametricExpression, operators::Union{AbstractOperatorEnum,Nothing}=nothing
)
    return operators === nothing ? ex.metadata.operators : operators
end
function get_variable_names(
    ex::ParametricExpression,
    variable_names::Union{Nothing,AbstractVector{<:AbstractString}}=nothing,
)
    return variable_names === nothing ? ex.metadata.variable_names : variable_names
end
@inline _copy_with_nothing(x) = copy(x)
@inline _copy_with_nothing(::Nothing) = nothing
function Base.copy(ex::ParametricExpression; break_sharing::Val=Val(false))
    return ParametricExpression(
        copy(ex.tree; break_sharing=break_sharing);
        operators=_copy_with_nothing(ex.metadata.operators),
        variable_names=_copy_with_nothing(ex.metadata.variable_names),
        parameters=_copy_with_nothing(ex.metadata.parameters),
        parameter_names=_copy_with_nothing(ex.metadata.parameter_names),
    )
end
###############################################################################

###############################################################################
# Extra utilities for parametric-specific behavior ############################
###############################################################################
## As explained in AbstractExpressionNode, we can implement custom behavior for
## the parametric expression by implementing the following methods:
# - `count_nodes`
# - `count_constants`
# - `count_depth`
# - `index_constants`
# - `has_operators`
# - `has_constants`
# - `get_constants`
# - `set_constants!`
# - `string_tree`
# - `max_feature`
# - `eval_tree_array`
# - `eval_grad_tree_array`
# - `_grad_evaluator`

## For a parametric struct, we only wish to implement the following

#! format: off

struct InterfaceError <: Exception
end
_interface_error() = throw(InterfaceError())
Base.showerror(io::IO, e::InterfaceError) = print(io,
    "You should not use this function with `ParametricExpression`. " *
    "Instead, rewrite the calling function to work directly with parametric expressions, " *
    "which has two concepts of what constitutes a constant: a static, global constant, " *
    "as well as a per-instance constant."
)
count_constants(::ParametricExpression; kws...) = _interface_error()
index_constants(::ParametricExpression, ::Type{T}=UInt16) where {T} = _interface_error()
has_constants(ex::ParametricExpression) = _interface_error()
#! format: on

has_operators(ex::ParametricExpression) = has_operators(get_tree(ex))

function get_constants_array(parameter_refs, BT)
    size = sum(count_number_constants, parameter_refs)
    flat = BT[]
    sizehint!(flat, size)
    for p in parameter_refs[:]
        append_number_constants!(flat, p)
    end
    return flat
end

function set_constants_array(parameter_refs, flat)
    ix, i = 1, 1
    while ix <= length(flat) && i <= length(parameter_refs)
        parameter_refs[i], ix = pop_number_constants(flat, parameter_refs[i], ix)
        i += 1
    end
end

function get_constants(ex::ParametricExpression{T}) where {T}
    constants, constant_refs = get_constants(get_tree(ex))
<<<<<<< HEAD
    parameters = ex.metadata.parameters
    paramaters_numbers = get_constants_array(parameters, eltype(constants))
=======
    parameters = get_metadata(ex).parameters
    flat_parameters = parameters[:]
>>>>>>> cab1143a
    num_constants = length(constants)
    num_parameters = length(paramaters_numbers)
    return vcat(constants, paramaters_numbers),
    (; constant_refs, parameter_refs=parameters, num_parameters, num_constants)
end
function set_constants!(ex::ParametricExpression{T}, x, refs) where {T}
    # First, set the usual constants
    set_constants!(get_tree(ex), @view(x[1:(refs.num_constants)]), refs.constant_refs)
    # Then, copy in the parameters
<<<<<<< HEAD
    set_constants_array(
        @view(ex.metadata.parameters[:]), @view(x[(refs.num_constants + 1):end])
    )
=======
    get_metadata(ex).parameters[:] .= @view(x[(refs.num_constants + 1):end])
>>>>>>> cab1143a
    return ex
end
function extract_gradient(
    gradient::@NamedTuple{
        tree::NT,
        metadata::@NamedTuple{
            _data::@NamedTuple{
                operators::Nothing,
                variable_names::Nothing,
                parameters::PARAM,
                parameter_names::Nothing,
            }
        }
    },
    ex::ParametricExpression{T,N},
) where {T,N<:ParametricNode{T},NT<:NodeTangent{T,N},PARAM<:AbstractMatrix{T}}
    d_constants = extract_gradient(gradient.tree, get_tree(ex))
    d_params = gradient.metadata._data.parameters[:]
    return vcat(d_constants, d_params)  # Same shape as `get_constants`
end

function Base.convert(::Type{Node}, ex::ParametricExpression{T}) where {T}
    num_params = UInt16(size(ex.metadata.parameters, 1))
    return tree_mapreduce(
        leaf -> if leaf.constant
            Node(; val=leaf.val)
        elseif leaf.is_parameter
            Node(T; feature=leaf.parameter)
        else
            Node(T; feature=leaf.feature + num_params)
        end,
        branch -> branch.op,
        (op, children...) -> Node(; op, children),
        get_tree(ex),
        Node{T},
    )
end
function CRC.rrule(::typeof(convert), ::Type{Node}, ex::ParametricExpression{T}) where {T}
    tree = get_contents(ex)
    primal = convert(Node, ex)
    pullback = let tree = tree
        d_primal -> let
            # ^The exact same tangent with respect to constants, so we can just take it.
            d_ex = @thunk(
                let
                    parametric_node_tangent = NodeTangent(tree, d_primal.gradient)
                    (;
                        tree=parametric_node_tangent,
                        metadata=(;
                            _data=(;
                                operators=NoTangent(),
                                variable_names=NoTangent(),
                                parameters=NoTangent(),
                                parameter_names=NoTangent(),
                            )
                        ),
                    )
                end
            )
            (NoTangent(), NoTangent(), d_ex)
        end
    end
    return primal, pullback
end

#! format: off
function (ex::ParametricExpression)(X::AbstractMatrix, operators::Union{AbstractOperatorEnum,Nothing}=nothing; kws...)
    return eval_tree_array(ex, X, operators; kws...)  # Will error
end
function eval_tree_array(::ParametricExpression{T}, ::AbstractMatrix{T}, operators::Union{AbstractOperatorEnum,Nothing}=nothing; kws...) where {T}
    return error("Incorrect call. You must pass the `classes::Vector` argument when calling `eval_tree_array`.")
end
#! format: on
function (ex::ParametricExpression)(
    X::AbstractMatrix{T},
    classes::AbstractVector{<:Integer},
    operators::Union{AbstractOperatorEnum,Nothing}=nothing;
    kws...,
) where {T}
    (output, flag) = eval_tree_array(ex, X, classes, operators; kws...)
    if !flag
        output .= NaN
    end
    return output
end
function eval_tree_array(
    ex::ParametricExpression{T},
    X::AbstractMatrix{T},
    classes::AbstractVector{<:Integer},
    operators::Union{AbstractOperatorEnum,Nothing}=nothing;
    kws...,
) where {T}
    @assert length(classes) == size(X, 2)
    @assert maximum(classes) <= size(ex.metadata.parameters, 2)  # TODO: Remove when comfortable
    parameters = ex.metadata.parameters
    indexed_parameters = [
        parameters[i_parameter, classes[i_row]] for
        i_parameter in eachindex(axes(parameters, 1)), i_row in eachindex(classes)
    ]
    params_and_X = vcat(indexed_parameters, X)
    # Then, we create a normal `Node{T}` type from the `ParametricNode{T}`,
    # with `feature` set to the parameter index + num_features
    regular_tree = convert(Node, ex)
    return eval_tree_array(regular_tree, params_and_X, get_operators(ex, operators); kws...)
end

function string_tree(
    ex::ParametricExpression,
    operators::Union{AbstractOperatorEnum,Nothing}=nothing;
    variable_names=nothing,
    display_variable_names=nothing,
    X_sym_units=nothing,
    y_sym_units=nothing,
    raw=false,
    kws...,
)
    # TODO: HACK we ignore display_variable_names and others
    variable_names2 = get_variable_names(ex, variable_names)
    num_params = UInt16(size(ex.metadata.parameters, 1))
    max_feature = maximum(get_tree(ex)) do node
        if node.degree == 0 && !node.constant && !node.is_parameter
            node.feature
        else
            UInt16(0)
        end
    end
    _parameter_names = ex.metadata.parameter_names
    parameter_names = if _parameter_names === nothing
        ["p$(i)" for i in 1:num_params]
    else
        _parameter_names
    end
    variable_names3 = if variable_names2 === nothing
        vcat(parameter_names, ["x$(i)" for i in 1:max_feature])
    else
        vcat(parameter_names, variable_names2)
    end
    @assert length(variable_names3) >= num_params + max_feature
    return string_tree(
        convert(Node, ex),
        get_operators(ex, operators);
        variable_names=variable_names3,
        kws...,
    )
end

# We also set up parsing for convenience:
@unstable function parse_leaf(
    ex,
    variable_names,
    node_type::Type{<:ParametricNode},
    expression_type::Type{<:ParametricExpression};
    parameter_names,
    kws...,
)
    @assert !(ex isa AbstractExpression)
    if ex isa Symbol
        @assert (!isnothing(parameter_names) && string(ex) ∈ parameter_names) ||
            (!isnothing(variable_names) && string(ex) ∈ variable_names)
        if !isnothing(variable_names)
            i = findfirst(==(string(ex)), variable_names)
            if i !== nothing
                return node_type(Float64; feature=i::Int)
            end
        end
        # Special logic for parsing parameter:
        j = findfirst(==(string(ex)), parameter_names)
        n = node_type{Float64}()
        # HACK: Should implement conversion so we don't need this
        n.degree = 0
        n.constant = false
        n.is_parameter = true
        n.parameter = j::Int
        return n
    elseif ex isa AbstractExpressionNode
        return ex
    else
        return node_type(; val=ex)
    end
end
###############################################################################

end<|MERGE_RESOLUTION|>--- conflicted
+++ resolved
@@ -229,13 +229,8 @@
 
 function get_constants(ex::ParametricExpression{T}) where {T}
     constants, constant_refs = get_constants(get_tree(ex))
-<<<<<<< HEAD
-    parameters = ex.metadata.parameters
+    parameters = get_metadata(ex).parameters
     paramaters_numbers = get_constants_array(parameters, eltype(constants))
-=======
-    parameters = get_metadata(ex).parameters
-    flat_parameters = parameters[:]
->>>>>>> cab1143a
     num_constants = length(constants)
     num_parameters = length(paramaters_numbers)
     return vcat(constants, paramaters_numbers),
@@ -245,13 +240,9 @@
     # First, set the usual constants
     set_constants!(get_tree(ex), @view(x[1:(refs.num_constants)]), refs.constant_refs)
     # Then, copy in the parameters
-<<<<<<< HEAD
     set_constants_array(
-        @view(ex.metadata.parameters[:]), @view(x[(refs.num_constants + 1):end])
+        @view(get_metadata(ex).parameters[:]), @view(x[(refs.num_constants + 1):end])
     )
-=======
-    get_metadata(ex).parameters[:] .= @view(x[(refs.num_constants + 1):end])
->>>>>>> cab1143a
     return ex
 end
 function extract_gradient(
