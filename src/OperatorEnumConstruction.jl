module OperatorEnumConstructionModule

using DispatchDoctor: @unstable

import ..OperatorEnumModule: AbstractOperatorEnum, OperatorEnum, GenericOperatorEnum
import ..NodeModule: Node, GraphNode, AbstractExpressionNode, constructorof
import ..StringsModule: string_tree
import ..EvaluateModule: eval_tree_array, OPERATOR_LIMIT_BEFORE_SLOWDOWN
import ..EvaluateDerivativeModule: eval_grad_tree_array, _zygote_gradient
import ..EvaluationHelpersModule: _grad_evaluator

"""Used to set a default value for `operators` for ease of use."""
@enum AvailableOperatorTypes::UInt8 begin
    IsNothing
    IsOperatorEnum
    IsGenericOperatorEnum
end

# These constants are purely for convenience. Internal code
# should make use of `Node`, `string_tree`, `eval_tree_array`,
# and `eval_grad_tree_array` directly.

const LATEST_OPERATORS = Ref{Union{Nothing,AbstractOperatorEnum}}(nothing)
const LATEST_OPERATORS_TYPE = Ref{AvailableOperatorTypes}(IsNothing)
const LATEST_UNARY_OPERATOR_MAPPING = Dict{Function,fieldtype(Node{Float64}, :op)}()
const LATEST_BINARY_OPERATOR_MAPPING = Dict{Function,fieldtype(Node{Float64}, :op)}()
const ALREADY_DEFINED_UNARY_OPERATORS = (;
    operator_enum=Dict{DataType,Dict{Function,Bool}}(),
    generic_operator_enum=Dict{DataType,Dict{Function,Bool}}(),
)
const ALREADY_DEFINED_BINARY_OPERATORS = (;
    operator_enum=Dict{DataType,Dict{Function,Bool}}(),
    generic_operator_enum=Dict{DataType,Dict{Function,Bool}}(),
)
const LATEST_VARIABLE_NAMES = Ref{Vector{String}}(String[])
const LATEST_LOCK = Threads.SpinLock()

function Base.show(io::IO, tree::AbstractExpressionNode)
    latest_operators_type = LATEST_OPERATORS_TYPE.x
    kwargs = (variable_names=LATEST_VARIABLE_NAMES.x,)
    if latest_operators_type == IsNothing
        return print(io, string_tree(tree; kwargs...))
    elseif latest_operators_type == IsOperatorEnum
        latest_operators = LATEST_OPERATORS.x::OperatorEnum
        return print(io, string_tree(tree, latest_operators; kwargs...))
    else
        latest_operators = LATEST_OPERATORS.x::GenericOperatorEnum
        return print(io, string_tree(tree, latest_operators; kwargs...))
    end
end
@unstable function (tree::AbstractExpressionNode)(X; kws...)
    Base.depwarn(
        "The `tree(X; kws...)` syntax is deprecated. Use `tree(X, operators; kws...)` instead.",
        :AbstractExpressionNode,
    )
    latest_operators_type = LATEST_OPERATORS_TYPE.x

    latest_operators_type == IsNothing &&
        error("Please use the `tree(X, operators; kws...)` syntax instead.")

    if latest_operators_type == IsOperatorEnum
        latest_operators = LATEST_OPERATORS.x::OperatorEnum
        return tree(X, latest_operators; kws...)
    else
        latest_operators = LATEST_OPERATORS.x::GenericOperatorEnum
        return tree(X, latest_operators; kws...)
    end
end

@unstable function _grad_evaluator(tree::AbstractExpressionNode, X; kws...)
    Base.depwarn(
        "The `tree'(X; kws...)` syntax is deprecated. Use `tree'(X, operators; kws...)` instead.",
        :AbstractExpressionNode,
    )
    latest_operators_type = LATEST_OPERATORS_TYPE.x
    # return _grad_evaluator(tree, X, $operators; kws...)
    latest_operators_type == IsNothing &&
        error("Please use the `tree'(X, operators; kws...)` syntax instead.")
    latest_operators_type == IsGenericOperatorEnum &&
        error("Gradients are not implemented for `GenericOperatorEnum`.")

    latest_operators = LATEST_OPERATORS.x::OperatorEnum
    return _grad_evaluator(tree, X, latest_operators; kws...)
end

function set_default_variable_names!(variable_names::Vector{String})
    return LATEST_VARIABLE_NAMES.x = copy(variable_names)
end

Base.@deprecate create_evaluation_helpers!(operators) set_default_operators!(operators)

function set_default_operators!(operators::OperatorEnum)
    LATEST_OPERATORS.x = operators
    return LATEST_OPERATORS_TYPE.x = IsOperatorEnum
end
function set_default_operators!(operators::GenericOperatorEnum)
    LATEST_OPERATORS.x = operators
    return LATEST_OPERATORS_TYPE.x = IsGenericOperatorEnum
end

@unstable function lookup_op(@nospecialize(f), ::Val{degree}) where {degree}
    mapping = degree == 1 ? LATEST_UNARY_OPERATOR_MAPPING : LATEST_BINARY_OPERATOR_MAPPING
    if !haskey(mapping, f)
        error(
            "Convenience constructor for operator `$(f)` is out-of-date. " *
            "Please create an `OperatorEnum` (or `GenericOperatorEnum`) containing " *
            "the operator `$(f)` which will define the `$(f)` -> `Int` mapping.",
        )
    end
    return mapping[f]
end

function empty_all_globals!(; force=true)
    if force || islocked(LATEST_LOCK)
        lock(LATEST_LOCK) do
            LATEST_OPERATORS.x = nothing
            LATEST_OPERATORS_TYPE.x = IsNothing
            empty!(LATEST_UNARY_OPERATOR_MAPPING)
            empty!(LATEST_BINARY_OPERATOR_MAPPING)
            LATEST_VARIABLE_NAMES.x = String[]
        end
    end
    return nothing
end

function _extend_unary_operator(f_inside::Symbol, f_outside::Symbol, type_requirements, internal)
    quote
        @gensym _constructorof _AbstractExpressionNode
        quote
            if $$internal
                import ..NodeModule.constructorof as $_constructorof
                import ..NodeModule.AbstractExpressionNode as $_AbstractExpressionNode
            else
                using DynamicExpressions:
                    constructorof as $_constructorof,
                    AbstractExpressionNode as $_AbstractExpressionNode
            end

            function $($f_outside)(
                l::N
            ) where {T<:$($type_requirements),N<:$_AbstractExpressionNode{T}}
                return if (l.degree == 0 && l.constant)
                    $_constructorof(N)(T; val=$($f_inside)(l.val))
                else
                    latest_op_idx = $($lookup_op)($($f_inside), Val(1))
                    $_constructorof(N)(; op=latest_op_idx, l)
                end
            end
        end
    end
end

function _extend_binary_operator(f_inside::Symbol, f_outside::Symbol, type_requirements, build_converters, internal)
    quote
        @gensym _constructorof _AbstractExpressionNode
        quote
            if $$internal
                import ..NodeModule.constructorof as $_constructorof
                import ..NodeModule.AbstractExpressionNode as $_AbstractExpressionNode
            else
                using DynamicExpressions:
                    constructorof as $_constructorof,
                    AbstractExpressionNode as $_AbstractExpressionNode
            end

            function $($f_outside)(
                l::N, r::N
            ) where {T<:$($type_requirements),N<:$_AbstractExpressionNode{T}}
                if (l.degree == 0 && l.constant && r.degree == 0 && r.constant)
                    $_constructorof(N)(T; val=$($f_inside)(l.val, r.val))
                else
                    latest_op_idx = $($lookup_op)($($f_inside), Val(2))
                    $_constructorof(N)(; op=latest_op_idx, l, r)
                end
            end
            function $($f_outside)(
                l::N, r::T
            ) where {T<:$($type_requirements),N<:$_AbstractExpressionNode{T}}
                if l.degree == 0 && l.constant
                    $_constructorof(N)(T; val=$($f_inside)(l.val, r))
                else
                    latest_op_idx = $($lookup_op)($($f_inside), Val(2))
                    $_constructorof(N)(;
                        op=latest_op_idx, l, r=$_constructorof(N)(T; val=r)
                    )
                end
            end
            function $($f_outside)(
                l::T, r::N
            ) where {T<:$($type_requirements),N<:$_AbstractExpressionNode{T}}
                if r.degree == 0 && r.constant
                    $_constructorof(N)(T; val=$($f_inside)(l, r.val))
                else
                    latest_op_idx = $($lookup_op)($($f_inside), Val(2))
                    $_constructorof(N)(;
                        op=latest_op_idx, l=$_constructorof(N)(T; val=l), r
                    )
                end
            end
            if $($build_converters)
                # Converters:
                function $($f_outside)(
                    l::$_AbstractExpressionNode{T1}, r::$_AbstractExpressionNode{T2}
                ) where {T1<:$($type_requirements),T2<:$($type_requirements)}
                    if l isa GraphNode || r isa GraphNode
                        error(
                            "Refusing to promote `GraphNode` as it would break the graph structure. " *
                            "Please convert to a common type first.",
                        )
                    end
                    return $($f_outside)(promote(l, r)...)
                end

                function $($f_outside)(
                    l::$_AbstractExpressionNode{T1}, r::T2
                ) where {T1<:$($type_requirements),T2<:$($type_requirements)}
                    return $($f_outside)(l, convert(T1, r))
                end
                function $($f_outside)(
                    l::T1, r::$_AbstractExpressionNode{T2}
                ) where {T1<:$($type_requirements),T2<:$($type_requirements)}
                    return $($f_outside)(convert(T2, l), r)
                end
            end
        end
    end
end

function _extend_operators(operators, skip_user_operators, kws, __module__::Module)
    if !all(x -> first(x.args) ∈ (:empty_old_operators, :internal, :on_type), kws)
        error(
            "You passed the keywords $(kws), but only `empty_old_operators`, `internal`, `on_type` are supported.",
        )
    end

<<<<<<< HEAD
    empty_old_operators_idx = findfirst(x -> first(x.args) == :empty_old_operators, kws)
    internal_idx = findfirst(x -> first(x.args) == :internal, kws)
    on_type_idx = findfirst(x -> first(x.args) == :on_type, kws)
=======
    empty_old_operators_idx = findfirst(
        x -> hasproperty(x, :args) && first(x.args) == :empty_old_operators, kws
    )
    internal_idx = findfirst(x -> hasproperty(x, :args) && first(x.args) == :internal, kws)
>>>>>>> cab1143a

    empty_old_operators = if empty_old_operators_idx !== nothing
        @assert kws[empty_old_operators_idx].head == :(=)
        kws[empty_old_operators_idx].args[2]
    else
        true
    end

    on_type = if on_type_idx !== nothing
        @assert kws[on_type_idx].head == :(=)
        kws[on_type_idx].args[2]
    else
        nothing
    end

    internal = if internal_idx !== nothing
        @assert kws[internal_idx].head == :(=)
        kws[internal_idx].args[2]::Bool
    else
        false
    end

    @gensym f_inside f_outside skip type_requirements build_converters binary_exists unary_exists
    binary_ex = _extend_binary_operator(f_inside, f_outside, type_requirements, build_converters, internal)
    unary_ex = _extend_unary_operator(f_inside, f_outside, type_requirements, internal)
    return quote
        local $type_requirements
        local $build_converters
        local $binary_exists
        local $unary_exists
        lock($LATEST_LOCK)
        if isa($operators, $OperatorEnum)
            $type_requirements = $(on_type == nothing ? Number : on_type)
            $build_converters = $(on_type == nothing)
            if !haskey(
                $(ALREADY_DEFINED_BINARY_OPERATORS).operator_enum, $type_requirements
            )
                $(ALREADY_DEFINED_BINARY_OPERATORS).operator_enum[$type_requirements] = Dict{
                    Function,Bool
                }()
            end
            if !haskey($(ALREADY_DEFINED_UNARY_OPERATORS).operator_enum, $type_requirements)
                $(ALREADY_DEFINED_UNARY_OPERATORS).operator_enum[$type_requirements] = Dict{
                    Function,Bool
                }()
            end
            $binary_exists = $(ALREADY_DEFINED_BINARY_OPERATORS).operator_enum[$type_requirements]
            $unary_exists = $(ALREADY_DEFINED_UNARY_OPERATORS).operator_enum[$type_requirements]
        else
            $type_requirements = $(on_type == nothing ? Any : on_type)
            $build_converters = false
            if !haskey(
                $(ALREADY_DEFINED_BINARY_OPERATORS).generic_operator_enum,
                $type_requirements,
            )
                $(ALREADY_DEFINED_BINARY_OPERATORS).generic_operator_enum[$type_requirements] = Dict{
                    Function,Bool
                }()
            end
            if !haskey(
                $(ALREADY_DEFINED_UNARY_OPERATORS).generic_operator_enum, $type_requirements
            )
                $(ALREADY_DEFINED_UNARY_OPERATORS).generic_operator_enum[$type_requirements] = Dict{
                    Function,Bool
                }()
            end
            $binary_exists = $(ALREADY_DEFINED_BINARY_OPERATORS).generic_operator_enum[$type_requirements]
            $unary_exists = $(ALREADY_DEFINED_UNARY_OPERATORS).generic_operator_enum[$type_requirements]
        end
        if $(empty_old_operators)
            # Trigger errors if operators are not yet defined:
            empty!($(LATEST_BINARY_OPERATOR_MAPPING))
            empty!($(LATEST_UNARY_OPERATOR_MAPPING))
        end
        for (op, func) in enumerate($(operators).binops)
            local $f_outside = typeof(func) <: Broadcast.BroadcastFunction ? Symbol(func.f) : Symbol(func)
            local $f_inside = typeof(func) <: Broadcast.BroadcastFunction ? :(Broadcast.BroadcastFunction($(func.f))) : Symbol(func)
            local $skip = false
            if isdefined(Base, $f_outside)
                $f_outside = :(Base.$($f_outside))
            elseif $(skip_user_operators)
                $skip = true
            else
                $f_outside = :($($__module__).$($f_outside))
            end
            $(LATEST_BINARY_OPERATOR_MAPPING)[func] = op
            $skip && continue
            # Avoid redefining methods:
            if !haskey($unary_exists, func)
                eval($binary_ex)
                $(unary_exists)[func] = true
            end
        end
        for (op, func) in enumerate($(operators).unaops)
            local $f_outside = typeof(func) <: Broadcast.BroadcastFunction ? Symbol(func.f) : Symbol(func)
            local $f_inside = typeof(func) <: Broadcast.BroadcastFunction ? :(Broadcast.BroadcastFunction($(func.f))) : Symbol(func)
            local $skip = false
            if isdefined(Base, $f_outside)
                $f_outside = :(Base.$($f_outside))
            elseif $(skip_user_operators)
                $skip = true
            else
                $f_outside = :($($__module__).$($f_outside))
            end
            $(LATEST_UNARY_OPERATOR_MAPPING)[func] = op
            $skip && continue
            # Avoid redefining methods:
            if !haskey($binary_exists, func)
                eval($unary_ex)
                $(binary_exists)[func] = true
            end
        end
        unlock($LATEST_LOCK)
    end
end

"""
    @extend_operators operators [kws...]

Extends all operators defined in this operator enum to work on the
`Node` type. While by default this is already done for operators defined
in `Base` when you create an enum and pass `define_helper_functions=true`,
this does not apply to the user-defined operators. Thus, to do so, you must
apply this macro to the operator enum in the same module you have the operators
defined.
"""
macro extend_operators(operators, kws...)
    ex = _extend_operators(operators, false, kws, __module__)
    expected_type = AbstractOperatorEnum
    return esc(
        quote
            if !isa($(operators), $expected_type)
                error("You must pass an operator enum to `@extend_operators`.")
            end
            for bo in $(operators).unaops
                !(typeof(bo) <: Broadcast.BroadcastFunction) && continue
                !(bo.f in $(operators).unaops) && continue
                error("Usage of both broadcasted and unboradcasted operator " * string(bo.f) * " is ambiguous")
            end
            for bo in $(operators).binops
                !(typeof(bo) <: Broadcast.BroadcastFunction) && continue
                !(bo.f in $(operators).binops) && continue
                error("Usage of both broadcasted and unboradcasted operator " * string(bo.f) * " is ambiguous")
            end
            $ex
        end,
    )
end

"""
    @extend_operators_base operators [kws...]

Similar to `@extend_operators`, but only extends operators already
defined in `Base`.
`kws` can include `empty_old_operators` which is default `true`,
and `internal` which is default `false`.
"""
macro extend_operators_base(operators, kws...)
    ex = _extend_operators(operators, true, kws, __module__)
    expected_type = AbstractOperatorEnum
    return esc(
        quote
            if !isa($(operators), $expected_type)
                error("You must pass an operator enum to `@extend_operators_base`.")
            end
            $ex
        end,
    )
end

"""
    OperatorEnum(; binary_operators=[], unary_operators=[],
                   define_helper_functions::Bool=true,
                   empty_old_operators::Bool=true)

Construct an `OperatorEnum` object, defining the possible expressions. This will also
redefine operators for `AbstractExpressionNode` types, as well as `show`, `print`, and
`(::AbstractExpressionNode)(X)`. It will automatically compute derivatives with `Zygote.jl`.

# Arguments
- `binary_operators::Vector{Function}`: A vector of functions, each of which is a binary
  operator.
- `unary_operators::Vector{Function}`: A vector of functions, each of which is a unary
  operator.
- `define_helper_functions::Bool=true`: Whether to define helper functions for creating
   and evaluating node types. Turn this off when doing precompilation. Note that these
   are *not* needed for the package to work; they are purely for convenience.
- `empty_old_operators::Bool=true`: Whether to clear the old operators.
"""
@unstable function OperatorEnum(;
    binary_operators=Function[],
    unary_operators=Function[],
    define_helper_functions::Bool=true,
    empty_old_operators::Bool=true,
    # Deprecated:
    enable_autodiff=nothing,
)
    enable_autodiff !== nothing && Base.depwarn(
        "The option `enable_autodiff` has been deprecated. " *
        "Differential operators are now automatically computed within the gradient call.",
        :OperatorEnum,
    )
    for (op, s) in ((binary_operators, "binary"), (unary_operators, "unary"))
        if length(op) > OPERATOR_LIMIT_BEFORE_SLOWDOWN
            @warn(
                "You have passed over $(OPERATOR_LIMIT_BEFORE_SLOWDOWN) $(s) operators. " *
                    "To prevent long compilation times, some optimizations will be disabled. " *
                    "If this presents an issue, please open an issue on https://github.com/SymbolicML/DynamicExpressions.jl"
            )
            break
        end
    end

    operators = OperatorEnum(Tuple(binary_operators), Tuple(unary_operators))

    if define_helper_functions
        @extend_operators_base operators empty_old_operators = empty_old_operators
        set_default_operators!(operators)
    end

    return operators
end

"""
    GenericOperatorEnum(; binary_operators=[], unary_operators=[],
                          define_helper_functions::Bool=true, empty_old_operators::Bool=true)

Construct a `GenericOperatorEnum` object, defining possible expressions.
Unlike `OperatorEnum`, this enum one will work arbitrary operators and data types.
This will also redefine operators for `AbstractExpressionNode` types, as well as `show`, `print`,
and `(::AbstractExpressionNode)(X)`.

# Arguments
- `binary_operators::Vector{Function}`: A vector of functions, each of which is a binary
  operator.
- `unary_operators::Vector{Function}`: A vector of functions, each of which is a unary
  operator.
- `define_helper_functions::Bool=true`: Whether to define helper functions for creating
   and evaluating node types. Turn this off when doing precompilation. Note that these
   are *not* needed for the package to work; they are purely for convenience.
- `empty_old_operators::Bool=true`: Whether to clear the old operators.
"""
@unstable function GenericOperatorEnum(;
    binary_operators=Function[],
    unary_operators=Function[],
    define_helper_functions::Bool=true,
    empty_old_operators::Bool=true,
)
    @assert length(binary_operators) > 0 || length(unary_operators) > 0

    operators = GenericOperatorEnum(Tuple(binary_operators), Tuple(unary_operators))

    if define_helper_functions
        @extend_operators_base operators empty_old_operators = empty_old_operators
        set_default_operators!(operators)
    end

    return operators
end

# Predefine the most common operators so the errors
# are more informative
function _overload_common_operators()
    # Overload the operators in batches (so that we don't hit the warning
    # about too many operators)
    operators = OperatorEnum(
        (+, -, *, /, ^, max, min, mod),
        (sin, cos, tan, exp, log, log1p, log2, log10, sqrt, cbrt, abs, sinh),
    )
    @extend_operators(operators, empty_old_operators = false, internal = true)
    operators = OperatorEnum((), (cosh, tanh, atan, asinh, acosh, round, sign, floor, ceil))
    @extend_operators(operators, empty_old_operators = true, internal = true)

    empty!(LATEST_UNARY_OPERATOR_MAPPING)
    empty!(LATEST_BINARY_OPERATOR_MAPPING)
    return nothing
end
_overload_common_operators()

end<|MERGE_RESOLUTION|>--- conflicted
+++ resolved
@@ -123,7 +123,9 @@
     return nothing
 end
 
-function _extend_unary_operator(f_inside::Symbol, f_outside::Symbol, type_requirements, internal)
+function _extend_unary_operator(
+    f_inside::Symbol, f_outside::Symbol, type_requirements, internal
+)
     quote
         @gensym _constructorof _AbstractExpressionNode
         quote
@@ -150,7 +152,9 @@
     end
 end
 
-function _extend_binary_operator(f_inside::Symbol, f_outside::Symbol, type_requirements, build_converters, internal)
+function _extend_binary_operator(
+    f_inside::Symbol, f_outside::Symbol, type_requirements, build_converters, internal
+)
     quote
         @gensym _constructorof _AbstractExpressionNode
         quote
@@ -233,16 +237,11 @@
         )
     end
 
-<<<<<<< HEAD
-    empty_old_operators_idx = findfirst(x -> first(x.args) == :empty_old_operators, kws)
-    internal_idx = findfirst(x -> first(x.args) == :internal, kws)
-    on_type_idx = findfirst(x -> first(x.args) == :on_type, kws)
-=======
     empty_old_operators_idx = findfirst(
         x -> hasproperty(x, :args) && first(x.args) == :empty_old_operators, kws
     )
     internal_idx = findfirst(x -> hasproperty(x, :args) && first(x.args) == :internal, kws)
->>>>>>> cab1143a
+    on_type_idx = findfirst(x -> hasproperty(x, :args) && first(x.args) == :on_type, kws)
 
     empty_old_operators = if empty_old_operators_idx !== nothing
         @assert kws[empty_old_operators_idx].head == :(=)
@@ -266,7 +265,9 @@
     end
 
     @gensym f_inside f_outside skip type_requirements build_converters binary_exists unary_exists
-    binary_ex = _extend_binary_operator(f_inside, f_outside, type_requirements, build_converters, internal)
+    binary_ex = _extend_binary_operator(
+        f_inside, f_outside, type_requirements, build_converters, internal
+    )
     unary_ex = _extend_unary_operator(f_inside, f_outside, type_requirements, internal)
     return quote
         local $type_requirements
@@ -318,8 +319,13 @@
             empty!($(LATEST_UNARY_OPERATOR_MAPPING))
         end
         for (op, func) in enumerate($(operators).binops)
-            local $f_outside = typeof(func) <: Broadcast.BroadcastFunction ? Symbol(func.f) : Symbol(func)
-            local $f_inside = typeof(func) <: Broadcast.BroadcastFunction ? :(Broadcast.BroadcastFunction($(func.f))) : Symbol(func)
+            local $f_outside =
+                typeof(func) <: Broadcast.BroadcastFunction ? Symbol(func.f) : Symbol(func)
+            local $f_inside = if typeof(func) <: Broadcast.BroadcastFunction
+                :(Broadcast.BroadcastFunction($(func.f)))
+            else
+                Symbol(func)
+            end
             local $skip = false
             if isdefined(Base, $f_outside)
                 $f_outside = :(Base.$($f_outside))
@@ -337,8 +343,13 @@
             end
         end
         for (op, func) in enumerate($(operators).unaops)
-            local $f_outside = typeof(func) <: Broadcast.BroadcastFunction ? Symbol(func.f) : Symbol(func)
-            local $f_inside = typeof(func) <: Broadcast.BroadcastFunction ? :(Broadcast.BroadcastFunction($(func.f))) : Symbol(func)
+            local $f_outside =
+                typeof(func) <: Broadcast.BroadcastFunction ? Symbol(func.f) : Symbol(func)
+            local $f_inside = if typeof(func) <: Broadcast.BroadcastFunction
+                :(Broadcast.BroadcastFunction($(func.f)))
+            else
+                Symbol(func)
+            end
             local $skip = false
             if isdefined(Base, $f_outside)
                 $f_outside = :(Base.$($f_outside))
@@ -380,12 +391,20 @@
             for bo in $(operators).unaops
                 !(typeof(bo) <: Broadcast.BroadcastFunction) && continue
                 !(bo.f in $(operators).unaops) && continue
-                error("Usage of both broadcasted and unboradcasted operator " * string(bo.f) * " is ambiguous")
+                error(
+                    "Usage of both broadcasted and unboradcasted operator " *
+                    string(bo.f) *
+                    " is ambiguous",
+                )
             end
             for bo in $(operators).binops
                 !(typeof(bo) <: Broadcast.BroadcastFunction) && continue
                 !(bo.f in $(operators).binops) && continue
-                error("Usage of both broadcasted and unboradcasted operator " * string(bo.f) * " is ambiguous")
+                error(
+                    "Usage of both broadcasted and unboradcasted operator " *
+                    string(bo.f) *
+                    " is ambiguous",
+                )
             end
             $ex
         end,
