module EvaluationHelpersModule

using ChainRulesCore: @non_differentiable

import Base: adjoint
import ..OperatorEnumModule: AbstractOperatorEnum, OperatorEnum, GenericOperatorEnum
import ..NodeModule: AbstractExpressionNode
import ..EvaluateModule: eval_tree_array
import ..EvaluateDerivativeModule: eval_grad_tree_array

<<<<<<< HEAD
=======
# Needs to be special function so we can declare it non-differentiable to Zygote
>>>>>>> 3279fbce
function _set_nan!(out)
    out .= convert(eltype(out), NaN)
    return nothing
end
<<<<<<< HEAD
@non_differentiable _set_nan!(out)
=======
>>>>>>> 3279fbce

# Evaluation:
"""
    (tree::AbstractExpressionNode)(X, operators::OperatorEnum; kws...)

Evaluate a binary tree (equation) over a given input data matrix. The
operators contain all of the operators used. This function fuses doublets
and triplets of operations for lower memory usage.

# Arguments
- `tree::AbstractExpressionNode`: The root node of the tree to evaluate.
- `X::AbstractMatrix{T}`: The input data to evaluate the tree on, with shape `[num_features, num_rows]`.
- `operators::OperatorEnum`: The operators used in the tree.
- `kws...`: Passed to `eval_tree_array`.

# Returns
- `output::AbstractVector{T}`: the result, which is a 1D array.
    Any NaN, Inf, or other failure during the evaluation will result in the entire
    output array being set to NaN.
"""
function (tree::AbstractExpressionNode)(X, operators::OperatorEnum; kws...)
    out, did_finish = eval_tree_array(tree, X, operators; kws...)
    !did_finish && _set_nan!(out)
    return out
end
"""
    (tree::AbstractExpressionNode)(X, operators::GenericOperatorEnum; kws...)

# Arguments
- `X::AbstractArray`: The input data to evaluate the tree on.
- `operators::GenericOperatorEnum`: The operators used in the tree.
- `kws...`: Passed to `eval_tree_array`.

# Returns
- `output`: the result of the evaluation.
    If evaluation failed, `nothing` will be returned for the first argument.
    A `false` complete means an operator was called on input types
    that it was not defined for. You can change this behavior by
    setting `throw_errors=false`.
"""
function (tree::AbstractExpressionNode)(X, operators::GenericOperatorEnum; kws...)
    out, did_finish = eval_tree_array(tree, X, operators; kws...)
    !did_finish && return nothing
    return out
end

# Gradients:
function _grad_evaluator(
    tree::AbstractExpressionNode, X, operators::OperatorEnum; variable=Val(true), kws...
)
    _, grad, did_complete = eval_grad_tree_array(tree, X, operators; variable, kws...)
    !did_complete && _set_nan!(grad)
    return grad
end
function _grad_evaluator(
    tree::AbstractExpressionNode, X, operators::GenericOperatorEnum; kws...
)
    return error("Gradients are not implemented for `GenericOperatorEnum`.")
end

"""
    (tree::AbstractExpressionNode{T})'(X::AbstractMatrix{T}, operators::OperatorEnum; turbo::Union{Bool,Val}=Val(false), variable::Union{Bool,Val}=Val(true))

Compute the forward-mode derivative of an expression, using a similar
structure and optimization to eval_tree_array. `variable` specifies whether
we should take derivatives with respect to features (i.e., X), or with respect
to every constant in the expression.

# Arguments
- `X::AbstractMatrix{T}`: The data matrix, with each column being a data point.
- `operators::OperatorEnum`: The operators used to create the `tree`.
- `variable::Union{Bool,Val}`: Whether to take derivatives with respect to features (i.e., `X` - with `variable=true`),
    or with respect to every constant in the expression (`variable=false`).
- `turbo::Union{Bool,Val}`: Use LoopVectorization.jl for faster evaluation. Currently this does not have
    any effect.

# Returns

- `(evaluation, gradient, complete)::Tuple{AbstractVector{T}, AbstractMatrix{T}, Bool}`: the normal evaluation,
    the gradient, and whether the evaluation completed as normal (or encountered a nan or inf).
"""
Base.adjoint(tree::AbstractExpressionNode) =
    ((args...; kws...) -> _grad_evaluator(tree, args...; kws...))

end<|MERGE_RESOLUTION|>--- conflicted
+++ resolved
@@ -8,18 +8,10 @@
 import ..EvaluateModule: eval_tree_array
 import ..EvaluateDerivativeModule: eval_grad_tree_array
 
-<<<<<<< HEAD
-=======
-# Needs to be special function so we can declare it non-differentiable to Zygote
->>>>>>> 3279fbce
 function _set_nan!(out)
     out .= convert(eltype(out), NaN)
     return nothing
 end
-<<<<<<< HEAD
-@non_differentiable _set_nan!(out)
-=======
->>>>>>> 3279fbce
 
 # Evaluation:
 """
