--- conflicted
+++ resolved
@@ -1,12 +1,7 @@
 """This module defines a user-facing `Expression` type"""
 module ExpressionModule
 
-<<<<<<< HEAD
-using TestItems: @testitem
-
-=======
 using DispatchDoctor: @unstable
->>>>>>> cfd6cb84
 using ..NodeModule: AbstractExpressionNode
 using ..OperatorEnumModule: AbstractOperatorEnum, OperatorEnum
 using ..UtilsModule: Undefined
@@ -33,7 +28,7 @@
 @inline Base.hash(x::Metadata, h::UInt) = hash(_data(x), h)
 
 """
-    AbstractExpression{T}
+    AbstractExpression{T,N}
 
 (Experimental) Abstract type for user-facing expression types, which contain
 both the raw expression tree operating on a value type of `T`,
