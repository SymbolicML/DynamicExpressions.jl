module EvaluateModule

using DispatchDoctor: @stable, @unstable

import ..NodeModule:
    AbstractExpressionNode, constructorof, get_children, get_child, with_type_parameters
import ..StringsModule: string_tree
import ..OperatorEnumModule: AbstractOperatorEnum, OperatorEnum, GenericOperatorEnum
import ..UtilsModule: fill_similar, counttuple, ResultOk
import ..NodeUtilsModule: is_constant
import ..ExtensionInterfaceModule: bumper_eval_tree_array, _is_loopvectorization_loaded
import ..ValueInterfaceModule: is_valid, is_valid_array

const OPERATOR_LIMIT_BEFORE_SLOWDOWN = 15

macro return_on_nonfinite_val(eval_options, val, X)
    :(
        if $(esc(eval_options)).early_exit isa Val{true} && !is_valid($(esc(val)))
            return $(ResultOk)(
                get_array($(esc(eval_options)).buffer, $(esc(X)), axes($(esc(X)), 2)), false
            )
        end
    )
end

macro return_on_nonfinite_array(eval_options, array)
    :(
        if $(esc(eval_options)).early_exit isa Val{true} && !is_valid_array($(esc(array)))
            return $(ResultOk)($(esc(array)), false)
        end
    )
end

"""Buffer management for array allocations during evaluation."""
struct ArrayBuffer{A<:AbstractMatrix,R<:Base.RefValue{<:Integer}}
    array::A
    index::R
end

function Base.copy(buffer::ArrayBuffer)
    return ArrayBuffer(copy(buffer.array), Ref(buffer.index[]))
end

reset_index!(buffer::ArrayBuffer) = buffer.index[] = 0
reset_index!(::Nothing) = nothing  # COV_EXCL_LINE

next_index!(buffer::ArrayBuffer) = buffer.index[] += 1

function get_array(::Nothing, template::AbstractArray, axes...)
    return similar(template, axes...)
end

function get_array(buffer::ArrayBuffer, template::AbstractArray, axes...)
    i = next_index!(buffer)
    out = @view(buffer.array[i, :])
    return out
end

function get_filled_array(::Nothing, value, template::AbstractArray, axes...)
    return fill_similar(value, template, axes...)
end
function get_filled_array(buffer::ArrayBuffer, value, template::AbstractArray, axes...)
    i = next_index!(buffer)
    @inbounds buffer.array[i, :] .= value
    return @view(buffer.array[i, :])
end

function get_feature_array(::Nothing, X::AbstractMatrix, feature::Integer)
    return @inbounds(X[feature, :])
end
function get_feature_array(buffer::ArrayBuffer, X::AbstractMatrix, feature::Integer)
    i = next_index!(buffer)
    @inbounds buffer.array[i, :] .= X[feature, :]
    return @view(buffer.array[i, :])
end

"""
    EvalOptions

This holds options for expression evaluation, such as evaluation backend.

# Fields

- `turbo::Val{T}=Val(false)`: If `Val{true}`, use LoopVectorization.jl for faster
    evaluation.
- `bumper::Val{B}=Val(false)`: If `Val{true}`, use Bumper.jl for faster evaluation.
- `early_exit::Val{E}=Val(true)`: If `Val{true}`, any element of any step becoming
    `NaN` or `Inf` will terminate the computation. For `eval_tree_array`, this will
    result in the second return value, the completion flag, being `false`. For 
    calling an expression using `tree(X)`, this will result in `NaN`s filling
    the entire buffer. This early exit is performed to avoid wasting compute cycles.
    Setting `Val{false}` will continue the computation as usual and thus result in
    `NaN`s only in the elements that actually have `NaN`s.
- `buffer::Union{ArrayBuffer,Nothing}`: If not `nothing`, use this buffer for evaluation.
    This should be an instance of `ArrayBuffer` which has an `array` field and an
    `index` field used to iterate which buffer slot to use.
- `use_fused::Val{U}=Val(true)`: If `Val{true}`, use fused kernels for faster
    evaluation. Setting this to `Val{false}` will skip the fused kernels, meaning that
    you would only need to overload `deg0_eval`, `deg1_eval` and `deg2_eval` for custom
    evaluation.
"""
struct EvalOptions{T,B,E,BUF<:Union{ArrayBuffer,Nothing},U}
    turbo::Val{T}
    bumper::Val{B}
    early_exit::Val{E}
    buffer::BUF
    use_fused::Val{U}
end

@unstable function EvalOptions(;
    turbo::Union{Bool,Val}=Val(false),
    bumper::Union{Bool,Val}=Val(false),
    early_exit::Union{Bool,Val}=Val(true),
    buffer::Union{ArrayBuffer,Nothing}=nothing,
    use_fused::Union{Bool,Val}=Val(true),
)
    v_turbo = _to_bool_val(turbo)
    v_bumper = _to_bool_val(bumper)
    v_early_exit = _to_bool_val(early_exit)
    v_use_fused = _to_bool_val(use_fused)

    if v_bumper isa Val{true}
        @assert buffer === nothing
    end

    return EvalOptions(v_turbo, v_bumper, v_early_exit, buffer, v_use_fused)
end

@unstable @inline _to_bool_val(x::Bool) = x ? Val(true) : Val(false)
@inline _to_bool_val(::Val{T}) where {T} = Val(T::Bool)

@inline use_fused(eval_options::EvalOptions) = eval_options.use_fused isa Val{true}

_copy(x) = copy(x)
_copy(::Nothing) = nothing
function Base.copy(eval_options::EvalOptions)
    return EvalOptions(;
        turbo=eval_options.turbo,
        bumper=eval_options.bumper,
        early_exit=eval_options.early_exit,
        buffer=_copy(eval_options.buffer),
        use_fused=eval_options.use_fused,
    )
end

@unstable function _process_deprecated_kws(eval_options, deprecated_kws)
    turbo = get(deprecated_kws, :turbo, nothing)
    bumper = get(deprecated_kws, :bumper, nothing)
    if any(Base.Fix2(∉, (:turbo, :bumper)), keys(deprecated_kws))
        throw(ArgumentError("Invalid keyword argument(s): $(keys(deprecated_kws))"))
    end
    if !isempty(deprecated_kws)
        @assert(
            eval_options === nothing,
            "Cannot use both `eval_options` and deprecated flags `turbo` and `bumper`."
        )
        # TODO: We don't do a depwarn as it can GREATLY bottleneck the search speed.
    end
    if eval_options !== nothing
        return eval_options
    else
        return EvalOptions(;
            turbo=turbo === nothing ? Val(false) : turbo,
            bumper=bumper === nothing ? Val(false) : bumper,
        )
    end
end

"""
    eval_tree_array(
        tree::AbstractExpressionNode{T},
        cX::AbstractMatrix{T},
        operators::OperatorEnum;
        eval_options::Union{EvalOptions,Nothing}=nothing,
    ) where {T}

Evaluate a binary tree (equation) over a given input data matrix. The
operators contain all of the operators used. This function fuses doublets
and triplets of operations for lower memory usage.

# Arguments
- `tree::AbstractExpressionNode`: The root node of the tree to evaluate.
- `cX::AbstractMatrix{T}`: The input data to evaluate the tree on, with shape `[num_features, num_rows]`.
- `operators::OperatorEnum`: The operators used in the tree.
- `eval_options::Union{EvalOptions,Nothing}`: See [`EvalOptions`](@ref) for documentation
    on the different evaluation modes.


# Returns
- `(output, complete)::Tuple{AbstractVector{T}, Bool}`: the result,
    which is a 1D array, as well as if the evaluation completed
    successfully (true/false). A `false` complete means an infinity
    or nan was encountered, and a large loss should be assigned
    to the equation.

# Notes
This function can be represented by the following pseudocode:

```
def eval(current_node)
    if current_node is leaf
        return current_node.value
    elif current_node is degree 1
        return current_node.operator(eval(current_node.left_child))
    else
        return current_node.operator(eval(current_node.left_child), eval(current_node.right_child))
```
The bulk of the code is for optimizations and pre-emptive NaN/Inf checks,
which speed up evaluation significantly.
"""
function eval_tree_array(
    tree::AbstractExpressionNode{T},
    cX::AbstractMatrix{T},
    operators::OperatorEnum;
    eval_options::Union{EvalOptions,Nothing}=nothing,
    _deprecated_kws...,
) where {T}
    _eval_options = _process_deprecated_kws(eval_options, _deprecated_kws)
    if _eval_options.turbo isa Val{true} || _eval_options.bumper isa Val{true}
        @assert T in (Float32, Float64)
    end
    if _eval_options.turbo isa Val{true}
        _is_loopvectorization_loaded(0) ||
            error("Please load the LoopVectorization.jl package to use this feature.")
    end
    if (_eval_options.turbo isa Val{true} || _eval_options.bumper isa Val{true}) &&
        !(T <: Number)
        error(
            "Bumper and LoopVectorization features are only compatible with numeric element types",
        )
    end
    if _eval_options.bumper isa Val{true}
        return bumper_eval_tree_array(tree, cX, operators, _eval_options)
    end

    reset_index!(_eval_options.buffer)

    result = _eval_tree_array(tree, cX, operators, _eval_options)
    return (
        result.x,
        result.ok && (_eval_options.early_exit isa Val{false} || is_valid_array(result.x)),
    )
end

function eval_tree_array(
    tree::AbstractExpressionNode{T}, cX::AbstractVector{T}, operators::OperatorEnum; kws...
) where {T}
    return eval_tree_array(tree, reshape(cX, (size(cX, 1), 1)), operators; kws...)
end

function eval_tree_array(
    tree::AbstractExpressionNode{T1},
    cX::AbstractMatrix{T2},
    operators::OperatorEnum;
    kws...,
) where {T1,T2}
    T = promote_type(T1, T2)
    tree = convert(with_type_parameters(typeof(tree), T), tree)
    cX = Base.Fix1(convert, T).(cX)
    return eval_tree_array(tree, cX, operators; kws...)
end

# These are marked unstable due to issues discussed on
# https://github.com/JuliaLang/julia/issues/55147
@unstable function get_nops(
    ::Type{O}, ::Val{degree}
) where {OPS,O<:Union{OperatorEnum{OPS},GenericOperatorEnum{OPS}},degree}
    return degree > counttuple(OPS) ? 0 : counttuple(OPS.types[degree])
end

function _eval_tree_array(
    tree::AbstractExpressionNode{T,D},
    cX::AbstractMatrix{T},
    operators::OperatorEnum,
    eval_options::EvalOptions,
)::ResultOk where {T,D}
    # First, we see if there are only constants in the tree - meaning
    # we can just return the constant result.
    if tree.degree == 0
        return deg0_eval(tree, cX, eval_options)
    elseif is_constant(tree)
        # Speed hack for constant trees.
        const_result = dispatch_constant_tree(tree, operators)::ResultOk{T}
        !const_result.ok &&
            return ResultOk(get_array(eval_options.buffer, cX, axes(cX, 2)), false)
        return ResultOk(
            get_filled_array(eval_options.buffer, const_result.x, cX, axes(cX, 2)), true
        )
    elseif tree.degree == 1
        op_idx = tree.op
        return dispatch_deg1_eval(tree, cX, op_idx, operators, eval_options)
    elseif D == 2 || tree.degree == 2
        # TODO - add op(op2(x, y), z) and op(x, op2(y, z))
        # op(x, y), where x, y are constants or variables.
        op_idx = tree.op
        return dispatch_deg2_eval(tree, cX, op_idx, operators, eval_options)
    else
        return dispatch_degn_eval(tree, cX, operators, eval_options)
    end
end

@generated function degn_eval(
    cumulators::NTuple{N,<:AbstractVector{T}}, op::F, ::EvalOptions{false}
)::ResultOk where {N,T,F}
    # Fast general implementation of `cumulators[1] .= op.(cumulators[1], cumulators[2], ...)`
    quote
        Base.Cartesian.@nexprs($N, i -> cumulator_i = cumulators[i])
        @inbounds @simd for j in eachindex(cumulator_1)
            cumulator_1[j] = Base.Cartesian.@ncall($N, op, i -> cumulator_i[j])::T
        end  # COV_EXCL_LINE
        return ResultOk(cumulator_1, true)
    end
end

function deg2_eval(
    cumulator_l::AbstractVector{T},
    cumulator_r::AbstractVector{T},
    op::F,
    eval_options::EvalOptions,
)::ResultOk where {T,F}
    return degn_eval((cumulator_l, cumulator_r), op, eval_options)
end

function deg1_eval(
    cumulator::AbstractVector{T}, op::F, eval_options::EvalOptions
)::ResultOk where {T,F}
    return degn_eval((cumulator,), op, eval_options)
end

function deg0_eval(
    tree::AbstractExpressionNode{T}, cX::AbstractMatrix{T}, eval_options::EvalOptions
)::ResultOk where {T}
    if tree.constant
        return ResultOk(
            get_filled_array(eval_options.buffer, tree.val, cX, axes(cX, 2)), true
        )
    else
        return ResultOk(get_feature_array(eval_options.buffer, cX, tree.feature), true)
    end
end

# This is used for type stability, since Julia will fail inference
# when the operator list is empty, even if that node type never appears
@inline function get_op(
    operators::AbstractOperatorEnum, ::Val{degree}, ::Val{i}
) where {degree,i}
    ops = operators[degree]
    if isempty(ops)
        error(
            lazy"Invalid access: a node has degree $degree, but no operators were passed for this degree.",
        )
    else
        return ops[i]
    end
end

# TODO: Hack to fix type instability in some branches that can't be inferred.
# It does this using the other branches, which _can_ be inferred.
@unstable function _get_return_type(tree, cX, eval_options)
    return Core.Compiler.return_type(deg0_eval, typeof((tree, cX, eval_options)))
end

# This basically forms an if statement over the operators for the degree.
function inner_dispatch_degn_eval(
    tree::AbstractExpressionNode{T},
    cX::AbstractMatrix{T},
    ::Val{degree},
    operators::OperatorEnum,
    eval_options::EvalOptions,
) where {T,degree}
    return _inner_dispatch_degn_eval(
        tree, cX, Val(degree), operators, eval_options
    )::(_get_return_type(tree, cX, eval_options))
end
@generated function _inner_dispatch_degn_eval(
    tree::AbstractExpressionNode{T},
    cX::AbstractMatrix{T},
    ::Val{degree},
    operators::O,
    eval_options::EvalOptions,
) where {T,degree,O<:OperatorEnum}
    nops = get_nops(O, Val(degree))
    return quote
        cs = get_children(tree, Val($degree))
        Base.Cartesian.@nexprs(  # COV_EXCL_LINE
            $degree,
            i -> begin  # COV_EXCL_LINE
                result_i = _eval_tree_array(cs[i], cX, operators, eval_options)
                !result_i.ok && return result_i
                @return_on_nonfinite_array(eval_options, result_i.x)
            end
        )
        op_idx = tree.op
        cumulators = Base.Cartesian.@ntuple($degree, i -> result_i.x)
        Base.Cartesian.@nif(
            $nops,
            i -> i == op_idx,  # COV_EXCL_LINE
            i -> begin  # COV_EXCL_LINE
                degn_eval(cumulators, get_op(operators, Val($degree), Val(i)), eval_options)
            end,
        )
    end
end

# This forms an if statement over the degree of a given node.
@generated function dispatch_degn_eval(
    tree::AbstractExpressionNode{T,D},
    cX::AbstractMatrix{T},
    operators::OperatorEnum,
    eval_options::EvalOptions,
) where {T,D}
    return quote
        # If statement over degrees
        degree = tree.degree
        return Base.Cartesian.@nif(
            $D,
            d -> d == degree,  # COV_EXCL_LINE
            d -> begin  # COV_EXCL_LINE
                inner_dispatch_degn_eval(tree, cX, Val(d), operators, eval_options)
            end,
        )
    end
end
@generated function dispatch_deg2_eval(
    tree::AbstractExpressionNode{T},
    cX::AbstractMatrix{T},
    op_idx::Integer,
    operators::OperatorEnum,
    eval_options::EvalOptions,
) where {T}
    nbin = get_nops(operators, Val(2))
    long_compilation_time = nbin > OPERATOR_LIMIT_BEFORE_SLOWDOWN
    if long_compilation_time
        return quote
            result_l = _eval_tree_array(get_child(tree, 1), cX, operators, eval_options)
            !result_l.ok && return result_l
            @return_on_nonfinite_array(eval_options, result_l.x)
            result_r = _eval_tree_array(get_child(tree, 2), cX, operators, eval_options)
            !result_r.ok && return result_r
            @return_on_nonfinite_array(eval_options, result_r.x)
            # op(x, y), for any x or y
            deg2_eval(result_l.x, result_r.x, operators.binops[op_idx], eval_options)
        end
    end
    return quote
        fused = use_fused(eval_options)
        return Base.Cartesian.@nif(
            $nbin,
<<<<<<< HEAD
            i -> i == op_idx,
            i -> let op = operators.binops[i]
                if fused && tree.l.degree == 0 && tree.r.degree == 0
                    deg2_l0_r0_eval(tree, cX, op, eval_options)
                elseif fused && tree.r.degree == 0
                    result_l = _eval_tree_array(tree.l, cX, operators, eval_options)
=======
            i -> i == op_idx,  # COV_EXCL_LINE
            i -> let op = operators.binops[i]  # COV_EXCL_LINE
                if get_child(tree, 1).degree == 0 && get_child(tree, 2).degree == 0
                    deg2_l0_r0_eval(tree, cX, op, eval_options)
                elseif get_child(tree, 2).degree == 0
                    result_l = _eval_tree_array(get_child(tree, 1), cX, operators, eval_options)
>>>>>>> b705e46f
                    !result_l.ok && return result_l
                    @return_on_nonfinite_array(eval_options, result_l.x)
                    # op(x, y), where y is a constant or variable but x is not.
                    deg2_r0_eval(tree, result_l.x, cX, op, eval_options)
<<<<<<< HEAD
                elseif fused && tree.l.degree == 0
                    result_r = _eval_tree_array(tree.r, cX, operators, eval_options)
=======
                elseif get_child(tree, 1).degree == 0
                    result_r = _eval_tree_array(get_child(tree, 2), cX, operators, eval_options)
>>>>>>> b705e46f
                    !result_r.ok && return result_r
                    @return_on_nonfinite_array(eval_options, result_r.x)
                    # op(x, y), where x is a constant or variable but y is not.
                    deg2_l0_eval(tree, result_r.x, cX, op, eval_options)
                else
                    result_l = _eval_tree_array(get_child(tree, 1), cX, operators, eval_options)
                    !result_l.ok && return result_l
                    @return_on_nonfinite_array(eval_options, result_l.x)
                    result_r = _eval_tree_array(
                        get_child(tree, 2), cX, operators, eval_options
                    )
                    !result_r.ok && return result_r
                    @return_on_nonfinite_array(eval_options, result_r.x)
                    # op(x, y), for any x or y
                    deg2_eval(result_l.x, result_r.x, op, eval_options)
                end
            end
        )
    end
end
@generated function dispatch_deg1_eval(
    tree::AbstractExpressionNode{T},
    cX::AbstractMatrix{T},
    op_idx::Integer,
    operators::OperatorEnum,
    eval_options::EvalOptions,
) where {T}
    nuna = get_nops(operators, Val(1))
    long_compilation_time = nuna > OPERATOR_LIMIT_BEFORE_SLOWDOWN
    if long_compilation_time
        return quote
            result = _eval_tree_array(get_child(tree, 1), cX, operators, eval_options)
            !result.ok && return result
            @return_on_nonfinite_array(eval_options, result.x)
            deg1_eval(result.x, operators.unaops[op_idx], eval_options)
        end
    end
    # This @nif lets us generate an if statement over choice of operator,
    # which means the compiler will be able to completely avoid type inference on operators.
    return quote
        fused = use_fused(eval_options)
        Base.Cartesian.@nif(
            $nuna,
<<<<<<< HEAD
            i -> i == op_idx,
            i -> let op = operators.unaops[i]
                if fused && tree.l.degree == 2 && tree.l.l.degree == 0 && tree.l.r.degree == 0
=======
            i -> i == op_idx,  # COV_EXCL_LINE
            i -> let op = operators.unaops[i]  # COV_EXCL_LINE
                if get_child(tree, 1).degree == 2 &&
                    get_child(get_child(tree, 1), 1).degree == 0 &&
                    get_child(get_child(tree, 1), 2).degree == 0
>>>>>>> b705e46f
                    # op(op2(x, y)), where x, y, z are constants or variables.
                    l_op_idx = get_child(tree, 1).op
                    dispatch_deg1_l2_ll0_lr0_eval(
                        tree, cX, op, l_op_idx, operators.binops, eval_options
                    )
<<<<<<< HEAD
                elseif fused && tree.l.degree == 1 && tree.l.l.degree == 0
=======
                elseif get_child(tree, 1).degree == 1 &&
                    get_child(get_child(tree, 1), 1).degree == 0
>>>>>>> b705e46f
                    # op(op2(x)), where x is a constant or variable.
                    l_op_idx = get_child(tree, 1).op
                    dispatch_deg1_l1_ll0_eval(
                        tree, cX, op, l_op_idx, operators.unaops, eval_options
                    )
                else
                    # op(x), for any x.
                    result = _eval_tree_array(get_child(tree, 1), cX, operators, eval_options)
                    !result.ok && return result
                    @return_on_nonfinite_array(eval_options, result.x)
                    deg1_eval(result.x, op, eval_options)
                end
            end
        )
    end
end
@generated function dispatch_deg1_l2_ll0_lr0_eval(
    tree::AbstractExpressionNode{T},
    cX::AbstractMatrix{T},
    op::F,
    l_op_idx::Integer,
    binops,
    eval_options::EvalOptions,
) where {T,F}
    nbin = counttuple(binops)
    # (Note this is only called from dispatch_deg1_eval, which has already
    # checked for long compilation times, so we don't need to check here)
    quote
        Base.Cartesian.@nif(
            $nbin,
            j -> j == l_op_idx,  # COV_EXCL_LINE
            j -> let op_l = binops[j]  # COV_EXCL_LINE
                deg1_l2_ll0_lr0_eval(tree, cX, op, op_l, eval_options)
            end,
        )
    end
end
@generated function dispatch_deg1_l1_ll0_eval(
    tree::AbstractExpressionNode{T},
    cX::AbstractMatrix{T},
    op::F,
    l_op_idx::Integer,
    unaops,
    eval_options::EvalOptions,
)::ResultOk where {T,F}
    nuna = counttuple(unaops)
    quote
        Base.Cartesian.@nif(
            $nuna,
            j -> j == l_op_idx,  # COV_EXCL_LINE
            j -> let op_l = unaops[j]  # COV_EXCL_LINE
                deg1_l1_ll0_eval(tree, cX, op, op_l, eval_options)
            end,
        )
    end
end

function deg1_l2_ll0_lr0_eval(
    tree::AbstractExpressionNode{T},
    cX::AbstractMatrix{T},
    op::F,
    op_l::F2,
    eval_options::EvalOptions{false,false},
) where {T,F,F2}
    if get_child(get_child(tree, 1), 1).constant &&
        get_child(get_child(tree, 1), 2).constant
        val_ll = get_child(get_child(tree, 1), 1).val
        val_lr = get_child(get_child(tree, 1), 2).val
        @return_on_nonfinite_val(eval_options, val_ll, cX)
        @return_on_nonfinite_val(eval_options, val_lr, cX)
        x_l = op_l(val_ll, val_lr)::T
        @return_on_nonfinite_val(eval_options, x_l, cX)
        x = op(x_l)::T
        @return_on_nonfinite_val(eval_options, x, cX)
        return ResultOk(get_filled_array(eval_options.buffer, x, cX, axes(cX, 2)), true)
    elseif get_child(get_child(tree, 1), 1).constant
        val_ll = get_child(get_child(tree, 1), 1).val
        @return_on_nonfinite_val(eval_options, val_ll, cX)
        feature_lr = get_child(get_child(tree, 1), 2).feature
        cumulator = get_array(eval_options.buffer, cX, axes(cX, 2))
        @inbounds @simd for j in axes(cX, 2)
            x_l = op_l(val_ll, cX[feature_lr, j])::T
            x = is_valid(x_l) ? op(x_l)::T : T(Inf)
            cumulator[j] = x
        end  # COV_EXCL_LINE
        return ResultOk(cumulator, true)
    elseif get_child(get_child(tree, 1), 2).constant
        feature_ll = get_child(get_child(tree, 1), 1).feature
        val_lr = get_child(get_child(tree, 1), 2).val
        @return_on_nonfinite_val(eval_options, val_lr, cX)
        cumulator = get_array(eval_options.buffer, cX, axes(cX, 2))
        @inbounds @simd for j in axes(cX, 2)
            x_l = op_l(cX[feature_ll, j], val_lr)::T
            x = is_valid(x_l) ? op(x_l)::T : T(Inf)
            cumulator[j] = x
        end  # COV_EXCL_LINE
        return ResultOk(cumulator, true)
    else
        feature_ll = get_child(get_child(tree, 1), 1).feature
        feature_lr = get_child(get_child(tree, 1), 2).feature
        cumulator = get_array(eval_options.buffer, cX, axes(cX, 2))
        @inbounds @simd for j in axes(cX, 2)
            x_l = op_l(cX[feature_ll, j], cX[feature_lr, j])::T
            x = is_valid(x_l) ? op(x_l)::T : T(Inf)
            cumulator[j] = x
        end  # COV_EXCL_LINE
        return ResultOk(cumulator, true)
    end
end

# op(op2(x)) for x variable or constant
function deg1_l1_ll0_eval(
    tree::AbstractExpressionNode{T},
    cX::AbstractMatrix{T},
    op::F,
    op_l::F2,
    eval_options::EvalOptions{false,false},
) where {T,F,F2}
    if get_child(get_child(tree, 1), 1).constant
        val_ll = get_child(get_child(tree, 1), 1).val
        @return_on_nonfinite_val(eval_options, val_ll, cX)
        x_l = op_l(val_ll)::T
        @return_on_nonfinite_val(eval_options, x_l, cX)
        x = op(x_l)::T
        @return_on_nonfinite_val(eval_options, x, cX)
        return ResultOk(get_filled_array(eval_options.buffer, x, cX, axes(cX, 2)), true)
    else
        feature_ll = get_child(get_child(tree, 1), 1).feature
        cumulator = get_array(eval_options.buffer, cX, axes(cX, 2))
        @inbounds @simd for j in axes(cX, 2)
            x_l = op_l(cX[feature_ll, j])::T
            x = is_valid(x_l) ? op(x_l)::T : T(Inf)
            cumulator[j] = x
        end  # COV_EXCL_LINE
        return ResultOk(cumulator, true)
    end
end

# op(x, y), for x, y either constants or variables.
function deg2_l0_r0_eval(
    tree::AbstractExpressionNode{T},
    cX::AbstractMatrix{T},
    op::F,
    eval_options::EvalOptions{false,false},
) where {T,F}
    if get_child(tree, 1).constant && get_child(tree, 2).constant
        val_l = get_child(tree, 1).val
        @return_on_nonfinite_val(eval_options, val_l, cX)
        val_r = get_child(tree, 2).val
        @return_on_nonfinite_val(eval_options, val_r, cX)
        x = op(val_l, val_r)::T
        @return_on_nonfinite_val(eval_options, x, cX)
        return ResultOk(get_filled_array(eval_options.buffer, x, cX, axes(cX, 2)), true)
    elseif get_child(tree, 1).constant
        cumulator = get_array(eval_options.buffer, cX, axes(cX, 2))
        val_l = get_child(tree, 1).val
        @return_on_nonfinite_val(eval_options, val_l, cX)
        feature_r = get_child(tree, 2).feature
        @inbounds @simd for j in axes(cX, 2)
            x = op(val_l, cX[feature_r, j])::T
            cumulator[j] = x
        end  # COV_EXCL_LINE
        return ResultOk(cumulator, true)
    elseif get_child(tree, 2).constant
        cumulator = get_array(eval_options.buffer, cX, axes(cX, 2))
        feature_l = get_child(tree, 1).feature
        val_r = get_child(tree, 2).val
        @return_on_nonfinite_val(eval_options, val_r, cX)
        @inbounds @simd for j in axes(cX, 2)
            x = op(cX[feature_l, j], val_r)::T
            cumulator[j] = x
        end  # COV_EXCL_LINE
        return ResultOk(cumulator, true)
    else
        cumulator = get_array(eval_options.buffer, cX, axes(cX, 2))
        feature_l = get_child(tree, 1).feature
        feature_r = get_child(tree, 2).feature
        @inbounds @simd for j in axes(cX, 2)
            x = op(cX[feature_l, j], cX[feature_r, j])::T
            cumulator[j] = x
        end  # COV_EXCL_LINE
        return ResultOk(cumulator, true)
    end
end

# op(x, y), where y is a constant or variable but x is not.
function deg2_l0_eval(
    tree::AbstractExpressionNode{T},
    cumulator::AbstractVector{T},
    cX::AbstractArray{T},
    op::F,
    eval_options::EvalOptions{false,false},
) where {T,F}
    if get_child(tree, 1).constant
        val = get_child(tree, 1).val
        @return_on_nonfinite_val(eval_options, val, cX)
        @inbounds @simd for j in eachindex(cumulator)
            x = op(val, cumulator[j])::T
            cumulator[j] = x
        end  # COV_EXCL_LINE
        return ResultOk(cumulator, true)
    else
        feature = get_child(tree, 1).feature
        @inbounds @simd for j in eachindex(cumulator)
            x = op(cX[feature, j], cumulator[j])::T
            cumulator[j] = x
        end  # COV_EXCL_LINE
        return ResultOk(cumulator, true)
    end
end

# op(x, y) for x arbitrary, y variable/constant
function deg2_r0_eval(
    tree::AbstractExpressionNode{T},
    cumulator::AbstractVector{T},
    cX::AbstractArray{T},
    op::F,
    eval_options::EvalOptions{false,false},
) where {T,F}
    if get_child(tree, 2).constant
        val = get_child(tree, 2).val
        @return_on_nonfinite_val(eval_options, val, cX)
        @inbounds @simd for j in eachindex(cumulator)
            x = op(cumulator[j], val)::T
            cumulator[j] = x
        end  # COV_EXCL_LINE
        return ResultOk(cumulator, true)
    else
        feature = get_child(tree, 2).feature
        @inbounds @simd for j in eachindex(cumulator)
            x = op(cumulator[j], cX[feature, j])::T
            cumulator[j] = x
        end  # COV_EXCL_LINE
        return ResultOk(cumulator, true)
    end
end

"""
    dispatch_constant_tree(tree::AbstractExpressionNode{T}, operators::OperatorEnum) where {T}

Evaluate a tree which is assumed to not contain any variable nodes. This
gives better performance, as we do not need to perform computation
over an entire array when the values are all the same.
"""
@generated function dispatch_constant_tree(
    tree::AbstractExpressionNode{T,D}, operators::OperatorEnum
) where {T,D}
    quote
        deg = tree.degree
        deg == 0 && return deg0_eval_constant(tree)
        Base.Cartesian.@nif(
            $D,
            i -> i == deg,  # COV_EXCL_LINE
            i -> begin  # COV_EXCL_LINE
                inner_dispatch_degn_eval_constant(tree, Val(i), operators)
            end,
        )
    end
end

# Now that we have the degree, we can get the operator
@generated function inner_dispatch_degn_eval_constant(
    tree::AbstractExpressionNode{T}, ::Val{degree}, operators::OperatorEnum
) where {T,degree}
    nops = get_nops(operators, Val(degree))
    get_inputs = quote
        cs = get_children(tree, Val($degree))
        Base.Cartesian.@nexprs(  # COV_EXCL_LINE
            $degree,
            i -> begin  # COV_EXCL_LINE
                input_i = let result = dispatch_constant_tree(cs[i], operators)
                    !result.ok && return result
                    result.x
                end
            end
        )
        inputs = Base.Cartesian.@ntuple($degree, i -> input_i)
    end
    if nops > OPERATOR_LIMIT_BEFORE_SLOWDOWN
        return quote
            $get_inputs
            op_idx = tree.op
            degn_eval_constant(inputs, operators[$degree][op_idx])::ResultOk{T}
        end
    else
        return quote
            $get_inputs
            op_idx = tree.op
            Base.Cartesian.@nif(
                $nops,
                i -> i == op_idx,  # COV_EXCL_LINE
                i -> begin  # COV_EXCL_LINE
                    degn_eval_constant(
                        inputs, get_op(operators, Val($degree), Val(i))
                    )::ResultOk{T}
                end,
            )
        end
    end
end

@inline function deg0_eval_constant(tree::AbstractExpressionNode{T}) where {T}
    output = tree.val
    return ResultOk(output, is_valid(output))::ResultOk{T}
end

function degn_eval_constant(inputs::Tuple{T,Vararg{T}}, op::F) where {T,F}
    output = op(inputs...)::T
    return ResultOk(output, is_valid(output))::ResultOk{T}
end

"""
    differentiable_eval_tree_array(tree::AbstractExpressionNode, cX::AbstractMatrix, operators::OperatorEnum)

Evaluate an expression tree in a way that can be auto-differentiated.
"""
function differentiable_eval_tree_array(
    tree::AbstractExpressionNode{T1}, cX::AbstractMatrix{T}, operators::OperatorEnum
) where {T<:Number,T1}
    result = _differentiable_eval_tree_array(tree, cX, operators)
    return (result.x, result.ok)
end

@generated function _differentiable_eval_tree_array(
    tree::AbstractExpressionNode{T1,D}, cX::AbstractMatrix{T}, operators::OperatorEnum
)::ResultOk where {T<:Number,T1,D}
    quote
        tree.degree == 0 && return deg0_diff_eval(tree, cX, operators)
        op_idx = tree.op
        deg = tree.degree
        Base.Cartesian.@nif(
            $D,
            i -> i == deg,  # COV_EXCL_LINE
            i -> begin  # COV_EXCL_LINE
                dispatch_degn_diff_eval(tree, cX, op_idx, Val(i), operators)
            end,
        )
    end
end

function deg0_diff_eval(
    tree::AbstractExpressionNode{T1}, cX::AbstractMatrix{T}, operators::OperatorEnum
)::ResultOk where {T<:Number,T1}
    if tree.constant
        ResultOk(fill_similar(one(T), cX, axes(cX, 2)) .* tree.val, true)
    else
        ResultOk(cX[tree.feature, :], true)
    end
end

function degn_diff_eval(cumulators::C, op::F) where {C<:Tuple,F}
    out = op.(cumulators...)
    return ResultOk(out, all(isfinite, out))
end

@generated function dispatch_degn_diff_eval(
    tree::AbstractExpressionNode{T1,D},
    cX::AbstractMatrix{T},
    op_idx::Integer,
    ::Val{degree},
    operators::OperatorEnum,
) where {T<:Number,T1,D,degree}
    nops = get_nops(operators, Val(degree))
    quote
        cs = get_children(tree, Val($degree))
        Base.Cartesian.@nexprs(  # COV_EXCL_LINE
            $degree,
            i -> begin  # COV_EXCL_LINE
                cumulator_i =
                    let result = _differentiable_eval_tree_array(cs[i], cX, operators)
                        !result.ok && return result
                        result.x
                    end
            end
        )
        cumulators = Base.Cartesian.@ntuple($degree, i -> cumulator_i)
        Base.Cartesian.@nif(
            $nops,
            i -> i == op_idx,  # COV_EXCL_LINE
            i -> begin  # COV_EXCL_LINE
                degn_diff_eval(cumulators, get_op(operators, Val($degree), Val(i)))
            end,
        )
    end
end

"""
    eval_tree_array(tree::AbstractExpressionNode, cX::AbstractMatrix, operators::GenericOperatorEnum; throw_errors::Bool=true)

Evaluate a generic binary tree (equation) over a given input data,
whatever that input data may be. The `operators` enum contains all
of the operators used. Unlike `eval_tree_array` with the normal
`OperatorEnum`, the array `cX` is sliced only along the first dimension.
i.e., if `cX` is a vector, then the output of a feature node
will be a scalar. If `cX` is a 3D tensor, then the output
of a feature node will be a 2D tensor.
Note also that `tree.feature` will index along the first axis of `cX`.

However, there is no requirement about input and output types in general.
You may set up your tree such that some operator nodes work on tensors, while
other operator nodes work on scalars. `eval_tree_array` will simply
return `nothing` if a given operator is not defined for the given input type.

This function can be represented by the following pseudocode:

```
function eval(current_node)
    if current_node is leaf
        return current_node.value
    elif current_node is degree 1
        return current_node.operator(eval(current_node.left_child))
    else
        return current_node.operator(eval(current_node.left_child), eval(current_node.right_child))
```

# Arguments
- `tree::AbstractExpressionNode`: The root node of the tree to evaluate.
- `cX::AbstractArray`: The input data to evaluate the tree on.
- `operators::GenericOperatorEnum`: The operators used in the tree.
- `throw_errors::Bool=true`: Whether to throw errors
    if they occur during evaluation. Otherwise,
    MethodErrors will be caught before they happen and 
    evaluation will return `nothing`,
    rather than throwing an error. This is useful in cases
    where you are unsure if a particular tree is valid or not,
    and would prefer to work with `nothing` as an output.

# Returns
- `(output, complete)::Tuple{Any, Bool}`: the result,
    as well as if the evaluation completed successfully (true/false).
    If evaluation failed, `nothing` will be returned for the first argument.
    A `false` complete means an operator was called on input types
    that it was not defined for.
"""
@unstable function eval_tree_array(
    tree::AbstractExpressionNode{T1},
    cX::AbstractArray{T2,N},
    operators::GenericOperatorEnum;
    throw_errors::Union{Val,Bool}=Val(true),
) where {T1,T2,N}
    v_throw_errors = _to_bool_val(throw_errors)
    try
        return _eval_tree_array_generic(tree, cX, operators, v_throw_errors)
    catch e
        if v_throw_errors isa Val{false}
            return nothing, false
        end
        tree_s = string_tree(tree, operators)
        error_msg = "Failed to evaluate tree $(tree_s)."
        if isa(e, MethodError)
            error_msg *= (
                " Note that you can efficiently skip MethodErrors" *
                " beforehand by passing `throw_errors=false` to " *
                " `eval_tree_array`."
            )
        end
        throw(ErrorException(error_msg))
    end
end

@generated function _eval_tree_array_generic(
    tree::AbstractExpressionNode{T1,D},
    cX::AbstractArray{T2,N},
    operators::GenericOperatorEnum,
    ::Val{throw_errors},
) where {T1,D,T2,N,throw_errors}
    quote
        tree.degree == 0 && return deg0_eval_generic(tree, cX)
        op_idx = tree.op
        deg = tree.degree
        Base.Cartesian.@nif(
            $D,
            i -> i == deg,  # COV_EXCL_LINE
            i -> begin  # COV_EXCL_LINE
                dispatch_degn_eval_generic(
                    tree, cX, op_idx, Val(i), operators, Val(throw_errors)
                )
            end,
        )
    end
end

@unstable function deg0_eval_generic(
    tree::AbstractExpressionNode{T1}, cX::AbstractArray{T2,N}
) where {T1,T2,N}
    if tree.constant
        if N == 1
            return (tree.val::T1), true
        else
            return fill(tree.val::T1, size(cX)[2:N]), true
        end
    else
        if N == 1
            return (cX[tree.feature]), true
        else
            return copy(selectdim(cX, 1, tree.feature)), true
        end
    end
end

@unstable function degn_eval_generic(
    cumulators::C, op::F, ::Val{N}, ::Val{throw_errors}
) where {C<:Tuple,F,N,throw_errors}
    if !throw_errors
        input_type = N == 1 ? C : Tuple{map(eltype, cumulators)...}
        !hasmethod(op, input_type) && return nothing, false
    end
    if N == 1
        return op(cumulators...), true
    else
        return op.(cumulators...), true
    end
end

@generated function dispatch_degn_eval_generic(
    tree::AbstractExpressionNode{T1},
    cX::AbstractArray{T2,N},
    op_idx::Integer,
    ::Val{degree},
    operators::GenericOperatorEnum,
    ::Val{throw_errors},
) where {T1,T2,N,degree,throw_errors}
    nops = get_nops(operators, Val(degree))
    quote
        cs = get_children(tree, Val($degree))
        Base.Cartesian.@nexprs(  # COV_EXCL_LINE
            $degree,
            i -> begin  # COV_EXCL_LINE
                cumulator_i =
                    let (x, complete) = _eval_tree_array_generic(
                            cs[i], cX, operators, Val(throw_errors)
                        )
                        !throw_errors && !complete && return nothing, false
                        x
                    end
            end
        )
        cumulators = Base.Cartesian.@ntuple($degree, i -> cumulator_i)
        Base.Cartesian.@nif(
            $nops,
            i -> i == op_idx,  # COV_EXCL_LINE
            i -> begin  # COV_EXCL_LINE
                degn_eval_generic(
                    cumulators,
                    get_op(operators, Val($degree), Val(i)),
                    Val(N),
                    Val(throw_errors),
                )
            end,
        )
    end
end

end<|MERGE_RESOLUTION|>--- conflicted
+++ resolved
@@ -446,32 +446,18 @@
         fused = use_fused(eval_options)
         return Base.Cartesian.@nif(
             $nbin,
-<<<<<<< HEAD
-            i -> i == op_idx,
-            i -> let op = operators.binops[i]
-                if fused && tree.l.degree == 0 && tree.r.degree == 0
-                    deg2_l0_r0_eval(tree, cX, op, eval_options)
-                elseif fused && tree.r.degree == 0
-                    result_l = _eval_tree_array(tree.l, cX, operators, eval_options)
-=======
             i -> i == op_idx,  # COV_EXCL_LINE
             i -> let op = operators.binops[i]  # COV_EXCL_LINE
-                if get_child(tree, 1).degree == 0 && get_child(tree, 2).degree == 0
+                if fused && get_child(tree, 1).degree == 0 && get_child(tree, 2).degree == 0
                     deg2_l0_r0_eval(tree, cX, op, eval_options)
-                elseif get_child(tree, 2).degree == 0
+                elseif fused && get_child(tree, 2).degree == 0
                     result_l = _eval_tree_array(get_child(tree, 1), cX, operators, eval_options)
->>>>>>> b705e46f
                     !result_l.ok && return result_l
                     @return_on_nonfinite_array(eval_options, result_l.x)
                     # op(x, y), where y is a constant or variable but x is not.
                     deg2_r0_eval(tree, result_l.x, cX, op, eval_options)
-<<<<<<< HEAD
-                elseif fused && tree.l.degree == 0
-                    result_r = _eval_tree_array(tree.r, cX, operators, eval_options)
-=======
-                elseif get_child(tree, 1).degree == 0
+                elseif fused && get_child(tree, 1).degree == 0
                     result_r = _eval_tree_array(get_child(tree, 2), cX, operators, eval_options)
->>>>>>> b705e46f
                     !result_r.ok && return result_r
                     @return_on_nonfinite_array(eval_options, result_r.x)
                     # op(x, y), where x is a constant or variable but y is not.
@@ -515,28 +501,18 @@
         fused = use_fused(eval_options)
         Base.Cartesian.@nif(
             $nuna,
-<<<<<<< HEAD
-            i -> i == op_idx,
-            i -> let op = operators.unaops[i]
-                if fused && tree.l.degree == 2 && tree.l.l.degree == 0 && tree.l.r.degree == 0
-=======
             i -> i == op_idx,  # COV_EXCL_LINE
             i -> let op = operators.unaops[i]  # COV_EXCL_LINE
-                if get_child(tree, 1).degree == 2 &&
+                if fused && get_child(tree, 1).degree == 2 &&
                     get_child(get_child(tree, 1), 1).degree == 0 &&
                     get_child(get_child(tree, 1), 2).degree == 0
->>>>>>> b705e46f
                     # op(op2(x, y)), where x, y, z are constants or variables.
                     l_op_idx = get_child(tree, 1).op
                     dispatch_deg1_l2_ll0_lr0_eval(
                         tree, cX, op, l_op_idx, operators.binops, eval_options
                     )
-<<<<<<< HEAD
-                elseif fused && tree.l.degree == 1 && tree.l.l.degree == 0
-=======
-                elseif get_child(tree, 1).degree == 1 &&
+                elseif fused && get_child(tree, 1).degree == 1 &&
                     get_child(get_child(tree, 1), 1).degree == 0
->>>>>>> b705e46f
                     # op(op2(x)), where x is a constant or variable.
                     l_op_idx = get_child(tree, 1).op
                     dispatch_deg1_l1_ll0_eval(
