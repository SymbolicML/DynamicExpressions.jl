--- conflicted
+++ resolved
@@ -229,16 +229,9 @@
     kws...,
 ) where {T1,T2}
     T = promote_type(T1, T2)
-<<<<<<< HEAD
-    @warn "Warning: eval_tree_array received mixed types: tree=$(T1) and data=$(T2)."
-    tree = convert(with_type_parameters(typeof(tree), T), tree)
-    cX = T.(cX)
-    return eval_tree_array(tree, cX, operators; turbo, bumper)
-=======
     tree = convert(constructorof(typeof(tree)){T}, tree)
     cX = Base.Fix1(convert, T).(cX)
     return eval_tree_array(tree, cX, operators; kws...)
->>>>>>> dde92915
 end
 function eval_tree_array(
     trees::Union{Tuple{N,Vararg{N}},AbstractVector{N}},
