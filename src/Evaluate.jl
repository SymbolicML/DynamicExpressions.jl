module EvaluateModule

using DispatchDoctor: @unstable

import ..NodeModule: AbstractExpressionNode, constructorof
import ..StringsModule: string_tree
import ..OperatorEnumModule: OperatorEnum, GenericOperatorEnum
import ..UtilsModule: fill_similar, counttuple, ResultOk
import ..NodeUtilsModule: is_constant
import ..ExtensionInterfaceModule: bumper_eval_tree_array, _is_loopvectorization_loaded
import ..ValueInterfaceModule: is_valid, is_valid_array

const OPERATOR_LIMIT_BEFORE_SLOWDOWN = 15

macro return_on_check(val, X)
    :(
        if !is_valid($(esc(val)))
            return $(ResultOk)(similar($(esc(X)), axes($(esc(X)), 2)), false)
        end
    )
end

macro return_on_nonfinite_array(array)
    :(
        if !is_valid_array($(esc(array)))
            return $(ResultOk)($(esc(array)), false)
        end
    )
end
struct EvaluationOptions{T,B,E}
    turbo::Val{T}
    bumper::Val{B}
    early_exit::Val{E}
end
function EvaluationOptions(; turbo=false, bumper=false, early_exit=true)
    v_turbo = isa(turbo, Val) ? turbo : (turbo ? Val(true) : Val(false))
    v_bumper = isa(bumper, Val) ? bumper : (bumper ? Val(true) : Val(false))
    v_early_exit = isa(early_exit, Val) ? early_exit : (early_exit ? Val(true) : Val(false))
    return EvaluationOptions(v_turbo, v_bumper, v_early_exit)
end
function EvaluationOptions{T,B,E}(;
    turbo=Val(false), bumper=Val(false), early_exit=Val(true)
) where {T,B,E}
    return EvaluationOptions{T,B,E}(turbo, bumper, early_exit)
end

"""
    eval_tree_array(tree::AbstractExpressionNode, cX::AbstractMatrix{T}, operators::OperatorEnum; turbo::Union{Bool,Val}=Val(false), bumper::Union{Bool,Val}=Val(false))

Evaluate a binary tree (equation) over a given input data matrix. The
operators contain all of the operators used. This function fuses doublets
and triplets of operations for lower memory usage.

# Arguments
- `tree::AbstractExpressionNode`: The root node of the tree to evaluate.
- `cX::AbstractMatrix{T}`: The input data to evaluate the tree on.
- `operators::OperatorEnum`: The operators used in the tree.
- `turbo::Union{Bool,Val}`: Use LoopVectorization.jl for faster evaluation.
- `bumper::Union{Bool,Val}`: Use Bumper.jl for faster evaluation.

# Returns
- `(output, complete)::Tuple{AbstractVector{T}, Bool}`: the result,
    which is a 1D array, as well as if the evaluation completed
    successfully (true/false). A `false` complete means an infinity
    or nan was encountered, and a large loss should be assigned
    to the equation.

# Notes
This function can be represented by the following pseudocode:

```
def eval(current_node)
    if current_node is leaf
        return current_node.value
    elif current_node is degree 1
        return current_node.operator(eval(current_node.left_child))
    else
        return current_node.operator(eval(current_node.left_child), eval(current_node.right_child))
```
The bulk of the code is for optimizations and pre-emptive NaN/Inf checks,
which speed up evaluation significantly.
"""
function eval_tree_array(
    tree::AbstractExpressionNode{T},
    cX::AbstractMatrix{T},
    operators::OperatorEnum;
<<<<<<< HEAD
    options::EvaluationOptions = EvaluationOptions()
) where {T<:Number}
    if options.turbo isa Val{true} || options.bumper isa Val{true}
=======
    turbo::Union{Bool,Val}=Val(false),
    bumper::Union{Bool,Val}=Val(false),
) where {T}
    v_turbo = isa(turbo, Val) ? turbo : (turbo ? Val(true) : Val(false))
    v_bumper = isa(bumper, Val) ? bumper : (bumper ? Val(true) : Val(false))
    if v_turbo isa Val{true} || v_bumper isa Val{true}
>>>>>>> db556dca
        @assert T in (Float32, Float64)
    end
    if options.turbo isa Val{true}
        _is_loopvectorization_loaded(0) ||
            error("Please load the LoopVectorization.jl package to use this feature.")
    end
<<<<<<< HEAD
    if options.bumper isa Val{true}
        return bumper_eval_tree_array(tree, cX, operators, options)
    end

    result = _eval_tree_array(tree, cX, operators, options)
    if options.early_exit isa Val{true}
        return (result.x, result.ok && !is_bad_array(result.x))
    else
        return (result.x, result.ok)
    end
=======
    if (v_turbo isa Val{true} || v_bumper isa Val{true}) && !(T <: Number)
        error(
            "Bumper and LoopVectorization features are only compatible with numeric element types",
        )
    end
    if v_bumper isa Val{true}
        return bumper_eval_tree_array(tree, cX, operators, v_turbo)
    end

    result = _eval_tree_array(tree, cX, operators, v_turbo)
    return (result.x, result.ok && is_valid_array(result.x))
>>>>>>> db556dca
end

function eval_tree_array(
    tree::AbstractExpressionNode{T}, cX::AbstractVector{T}, operators::OperatorEnum; kws...
) where {T}
    return eval_tree_array(tree, reshape(cX, (size(cX, 1), 1)), operators; kws...)
end

function eval_tree_array(
    tree::AbstractExpressionNode{T1},
    cX::AbstractMatrix{T2},
    operators::OperatorEnum;
<<<<<<< HEAD
    options::EvaluationOptions=EvaluationOptions()
) where {T1<:Number,T2<:Number}
=======
    turbo::Union{Bool,Val}=Val(false),
    bumper::Union{Bool,Val}=Val(false),
) where {T1,T2}
>>>>>>> db556dca
    T = promote_type(T1, T2)
    @warn "Warning: eval_tree_array received mixed types: tree=$(T1) and data=$(T2)."
    tree = convert(constructorof(typeof(tree)){T}, tree)
    cX = Base.Fix1(convert, T).(cX)
    return eval_tree_array(tree, cX, operators; options=options)
end

get_nuna(::Type{<:OperatorEnum{B,U}}) where {B,U} = counttuple(U)
get_nbin(::Type{<:OperatorEnum{B}}) where {B} = counttuple(B)

function _eval_tree_array(
    tree::AbstractExpressionNode{T},
    cX::AbstractMatrix{T},
    operators::OperatorEnum,
<<<<<<< HEAD
    options::EvaluationOptions
)::ResultOk where {T<:Number}
=======
    ::Val{turbo},
)::ResultOk where {T,turbo}
>>>>>>> db556dca
    # First, we see if there are only constants in the tree - meaning
    # we can just return the constant result.
    if tree.degree == 0
        return deg0_eval(tree, cX)
    elseif is_constant(tree)
        # Speed hack for constant trees.
        const_result = dispatch_constant_tree(tree, operators)::ResultOk{Vector{T}}
        !const_result.ok && return ResultOk(similar(cX, axes(cX, 2)), false)
        return ResultOk(fill_similar(const_result.x[], cX, axes(cX, 2)), true)
    elseif tree.degree == 1
        op_idx = tree.op
        return dispatch_deg1_eval(tree, cX, op_idx, operators, options)
    else
        # TODO - add op(op2(x, y), z) and op(x, op2(y, z))
        # op(x, y), where x, y are constants or variables.
        op_idx = tree.op
        return dispatch_deg2_eval(tree, cX, op_idx, operators, options)
    end
end

function deg2_eval(
<<<<<<< HEAD
    cumulator_l::AbstractVector{T}, cumulator_r::AbstractVector{T}, op::F,
)::ResultOk where {T<:Number,F}
=======
    cumulator_l::AbstractVector{T}, cumulator_r::AbstractVector{T}, op::F, ::Val{false}
)::ResultOk where {T,F}
>>>>>>> db556dca
    @inbounds @simd for j in eachindex(cumulator_l)
        x = op(cumulator_l[j], cumulator_r[j])::T
        cumulator_l[j] = x
    end
    return ResultOk(cumulator_l, true)
end

<<<<<<< HEAD
function deg1_eval(
    cumulator::AbstractVector{T}, op::F,
)::ResultOk where {T<:Number,F}
=======
function deg1_eval(cumulator::AbstractVector{T}, op::F, ::Val{false})::ResultOk where {T,F}
>>>>>>> db556dca
    @inbounds @simd for j in eachindex(cumulator)
        x = op(cumulator[j])::T
        cumulator[j] = x
    end
    return ResultOk(cumulator, true)
end

function deg0_eval(
    tree::AbstractExpressionNode{T}, cX::AbstractMatrix{T}
)::ResultOk where {T}
    if tree.constant
        return ResultOk(fill_similar(tree.val, cX, axes(cX, 2)), true)
    else
        return ResultOk(cX[tree.feature, :], true)
    end
end

@generated function dispatch_deg2_eval(
    tree::AbstractExpressionNode{T},
    cX::AbstractMatrix{T},
    op_idx::Integer,
    operators::OperatorEnum,
<<<<<<< HEAD
    options::EvaluationOptions
) where {T<:Number}
=======
    ::Val{turbo},
) where {T,turbo}
>>>>>>> db556dca
    nbin = get_nbin(operators)
    long_compilation_time = nbin > OPERATOR_LIMIT_BEFORE_SLOWDOWN
    if long_compilation_time
        return quote
            result_l = _eval_tree_array(tree.l, cX, operators, options)
            !result_l.ok && return result_l
            options.early_exit isa Val{true} && @return_on_nonfinite_array result_l.x
            result_r = _eval_tree_array(tree.r, cX, operators, options)
            !result_r.ok && return result_r
            options.early_exit isa Val{true} && @return_on_nonfinite_array result_r.x
            # op(x, y), for any x or y
            deg2_eval(result_l.x, result_r.x, operators.binops[op_idx], options)
        end
    end
    return quote
        return Base.Cartesian.@nif(
            $nbin,
            i -> i == op_idx,
            i -> let op = operators.binops[i]
                if tree.l.degree == 0 && tree.r.degree == 0
                    deg2_l0_r0_eval(tree, cX, op, options)
                elseif tree.r.degree == 0
                    result_l = _eval_tree_array(tree.l, cX, operators, options)
                    !result_l.ok && return result_l
                    options.early_exit isa Val{true} && @return_on_nonfinite_array result_l.x
                    # op(x, y), where y is a constant or variable but x is not.
                    deg2_r0_eval(tree, result_l.x, cX, op, options)
                elseif tree.l.degree == 0
                    result_r = _eval_tree_array( tree.r, cX, operators, options)
                    !result_r.ok && return result_r
                    options.early_exit isa Val{true} && @return_on_nonfinite_array result_r.x
                    # op(x, y), where x is a constant or variable but y is not.
                    deg2_l0_eval(tree, result_r.x, cX, op, options)
                else
                    result_l = _eval_tree_array( tree.l, cX, operators, options)
                    !result_l.ok && return result_l
                    options.early_exit isa Val{true} && @return_on_nonfinite_array result_l.x
                    result_r = _eval_tree_array( tree.r, cX, operators, options)
                    !result_r.ok && return result_r
                    options.early_exit isa Val{true} && @return_on_nonfinite_array result_r.x
                    # op(x, y), for any x or y
                    deg2_eval(result_l.x, result_r.x, op)
                end
            end
        )
    end
end
@generated function dispatch_deg1_eval(
    tree::AbstractExpressionNode{T},
    cX::AbstractMatrix{T},
    op_idx::Integer,
    operators::OperatorEnum,
<<<<<<< HEAD
    options::EvaluationOptions
) where {T<:Number}
=======
    ::Val{turbo},
) where {T,turbo}
>>>>>>> db556dca
    nuna = get_nuna(operators)
    long_compilation_time = nuna > OPERATOR_LIMIT_BEFORE_SLOWDOWN
    if long_compilation_time
        return quote
            result = _eval_tree_array(tree.l, cX, operators, options)
            !result.ok && return result
            options.early_exit isa Val{true} && @return_on_nonfinite_array result.x
            deg1_eval(result.x, operators.unaops[op_idx])
        end
    end
    # This @nif lets us generate an if statement over choice of operator,
    # which means the compiler will be able to completely avoid type inference on operators.
    return quote
        Base.Cartesian.@nif(
            $nuna,
            i -> i == op_idx,
            i -> let op = operators.unaops[i]
                if tree.l.degree == 2 && tree.l.l.degree == 0 && tree.l.r.degree == 0
                    # op(op2(x, y)), where x, y, z are constants or variables.
                    l_op_idx = tree.l.op
                    dispatch_deg1_l2_ll0_lr0_eval(
                        tree, cX, op, l_op_idx, operators.binops, options
                    )
                elseif tree.l.degree == 1 && tree.l.l.degree == 0
                    # op(op2(x)), where x is a constant or variable.
                    l_op_idx = tree.l.op
                    dispatch_deg1_l1_ll0_eval(
                        tree, cX, op, l_op_idx, operators.unaops, options
                    )
                else
                    # op(x), for any x.
                    result = _eval_tree_array( tree.l, cX, operators, options)
                    !result.ok && return result
                    options.early_exit isa Val{true} && @return_on_nonfinite_array result.x
                    deg1_eval(result.x, op)
                end
            end
        )
    end
end
@generated function dispatch_deg1_l2_ll0_lr0_eval(
    tree::AbstractExpressionNode{T},
    cX::AbstractMatrix{T},
    op::F,
    l_op_idx::Integer,
    binops,
<<<<<<< HEAD
    options::EvaluationOptions
) where {T<:Number,F}
=======
    ::Val{turbo},
) where {T,F,turbo}
>>>>>>> db556dca
    nbin = counttuple(binops)
    # (Note this is only called from dispatch_deg1_eval, which has already
    # checked for long compilation times, so we don't need to check here)
    quote
        Base.Cartesian.@nif(
            $nbin,
            j -> j == l_op_idx,
            j -> let op_l = binops[j]
                deg1_l2_ll0_lr0_eval(tree, cX, op, op_l, options)
            end,
        )
    end
end
@generated function dispatch_deg1_l1_ll0_eval(
    tree::AbstractExpressionNode{T},
    cX::AbstractMatrix{T},
    op::F,
    l_op_idx::Integer,
    unaops,
<<<<<<< HEAD
    options::EvaluationOptions
)::ResultOk where {T<:Number,F}
=======
    ::Val{turbo},
)::ResultOk where {T,F,turbo}
>>>>>>> db556dca
    nuna = counttuple(unaops)
    quote
        Base.Cartesian.@nif(
            $nuna,
            j -> j == l_op_idx,
            j -> let op_l = unaops[j]
                deg1_l1_ll0_eval(tree, cX, op, op_l, options)
            end,
        )
    end
end

function deg1_l2_ll0_lr0_eval(
<<<<<<< HEAD
    tree::AbstractExpressionNode{T}, cX::AbstractMatrix{T}, op::F, op_l::F2, ::EvaluationOptions{false,false,E}
) where {T<:Number,F,F2,E}
=======
    tree::AbstractExpressionNode{T}, cX::AbstractMatrix{T}, op::F, op_l::F2, ::Val{false}
) where {T,F,F2}
>>>>>>> db556dca
    if tree.l.l.constant && tree.l.r.constant
        val_ll = tree.l.l.val
        val_lr = tree.l.r.val
        @return_on_check val_ll cX
        @return_on_check val_lr cX
        x_l = op_l(val_ll, val_lr)::T
        @return_on_check x_l cX
        x = op(x_l)::T
        @return_on_check x cX
        return ResultOk(fill_similar(x, cX, axes(cX, 2)), true)
    elseif tree.l.l.constant
        val_ll = tree.l.l.val
        @return_on_check val_ll cX
        feature_lr = tree.l.r.feature
        cumulator = similar(cX, axes(cX, 2))
        @inbounds @simd for j in axes(cX, 2)
            x_l = op_l(val_ll, cX[feature_lr, j])::T
            x = is_valid(x_l) ? op(x_l)::T : T(Inf)
            cumulator[j] = x
        end
        return ResultOk(cumulator, true)
    elseif tree.l.r.constant
        feature_ll = tree.l.l.feature
        val_lr = tree.l.r.val
        @return_on_check val_lr cX
        cumulator = similar(cX, axes(cX, 2))
        @inbounds @simd for j in axes(cX, 2)
            x_l = op_l(cX[feature_ll, j], val_lr)::T
            x = is_valid(x_l) ? op(x_l)::T : T(Inf)
            cumulator[j] = x
        end
        return ResultOk(cumulator, true)
    else
        feature_ll = tree.l.l.feature
        feature_lr = tree.l.r.feature
        cumulator = similar(cX, axes(cX, 2))
        @inbounds @simd for j in axes(cX, 2)
            x_l = op_l(cX[feature_ll, j], cX[feature_lr, j])::T
            x = is_valid(x_l) ? op(x_l)::T : T(Inf)
            cumulator[j] = x
        end
        return ResultOk(cumulator, true)
    end
end

# op(op2(x)) for x variable or constant
function deg1_l1_ll0_eval(
<<<<<<< HEAD
    tree::AbstractExpressionNode{T}, cX::AbstractMatrix{T}, op::F, op_l::F2, ::EvaluationOptions{false,false,E}
) where {T<:Number,F,F2,E}
=======
    tree::AbstractExpressionNode{T}, cX::AbstractMatrix{T}, op::F, op_l::F2, ::Val{false}
) where {T,F,F2}
>>>>>>> db556dca
    if tree.l.l.constant
        val_ll = tree.l.l.val
        @return_on_check val_ll cX
        x_l = op_l(val_ll)::T
        @return_on_check x_l cX
        x = op(x_l)::T
        @return_on_check x cX
        return ResultOk(fill_similar(x, cX, axes(cX, 2)), true)
    else
        feature_ll = tree.l.l.feature
        cumulator = similar(cX, axes(cX, 2))
        @inbounds @simd for j in axes(cX, 2)
            x_l = op_l(cX[feature_ll, j])::T
            x = is_valid(x_l) ? op(x_l)::T : T(Inf)
            cumulator[j] = x
        end
        return ResultOk(cumulator, true)
    end
end

# op(x, y) for x and y variable/constant
function deg2_l0_r0_eval(
<<<<<<< HEAD
    tree::AbstractExpressionNode{T}, cX::AbstractMatrix{T}, op::F, ::EvaluationOptions{false,false,E}
) where {T<:Number,F,E}
=======
    tree::AbstractExpressionNode{T}, cX::AbstractMatrix{T}, op::F, ::Val{false}
) where {T,F}
>>>>>>> db556dca
    if tree.l.constant && tree.r.constant
        val_l = tree.l.val
        @return_on_check val_l cX
        val_r = tree.r.val
        @return_on_check val_r cX
        x = op(val_l, val_r)::T
        @return_on_check x cX
        return ResultOk(fill_similar(x, cX, axes(cX, 2)), true)
    elseif tree.l.constant
        cumulator = similar(cX, axes(cX, 2))
        val_l = tree.l.val
        @return_on_check val_l cX
        feature_r = tree.r.feature
        @inbounds @simd for j in axes(cX, 2)
            x = op(val_l, cX[feature_r, j])::T
            cumulator[j] = x
        end
        return ResultOk(cumulator, true)
    elseif tree.r.constant
        cumulator = similar(cX, axes(cX, 2))
        feature_l = tree.l.feature
        val_r = tree.r.val
        @return_on_check val_r cX
        @inbounds @simd for j in axes(cX, 2)
            x = op(cX[feature_l, j], val_r)::T
            cumulator[j] = x
        end
        return ResultOk(cumulator, true)
    else
        cumulator = similar(cX, axes(cX, 2))
        feature_l = tree.l.feature
        feature_r = tree.r.feature
        @inbounds @simd for j in axes(cX, 2)
            x = op(cX[feature_l, j], cX[feature_r, j])::T
            cumulator[j] = x
        end
        return ResultOk(cumulator, true)
    end
end

# op(x, y) for x variable/constant, y arbitrary
function deg2_l0_eval(
    tree::AbstractExpressionNode{T},
    cumulator::AbstractVector{T},
    cX::AbstractArray{T},
    op::F,
<<<<<<< HEAD
    ::EvaluationOptions{false,false,E}
) where {T<:Number,F,E}
=======
    ::Val{false},
) where {T,F}
>>>>>>> db556dca
    if tree.l.constant
        val = tree.l.val
        @return_on_check val cX
        @inbounds @simd for j in eachindex(cumulator)
            x = op(val, cumulator[j])::T
            cumulator[j] = x
        end
        return ResultOk(cumulator, true)
    else
        feature = tree.l.feature
        @inbounds @simd for j in eachindex(cumulator)
            x = op(cX[feature, j], cumulator[j])::T
            cumulator[j] = x
        end
        return ResultOk(cumulator, true)
    end
end

# op(x, y) for x arbitrary, y variable/constant
function deg2_r0_eval(
    tree::AbstractExpressionNode{T},
    cumulator::AbstractVector{T},
    cX::AbstractArray{T},
    op::F,
<<<<<<< HEAD
    ::EvaluationOptions{false,false,E}
) where {T<:Number,F,E}
=======
    ::Val{false},
) where {T,F}
>>>>>>> db556dca
    if tree.r.constant
        val = tree.r.val
        @return_on_check val cX
        @inbounds @simd for j in eachindex(cumulator)
            x = op(cumulator[j], val)::T
            cumulator[j] = x
        end
        return ResultOk(cumulator, true)
    else
        feature = tree.r.feature
        @inbounds @simd for j in eachindex(cumulator)
            x = op(cumulator[j], cX[feature, j])::T
            cumulator[j] = x
        end
        return ResultOk(cumulator, true)
    end
end

"""
    dispatch_constant_tree(tree::AbstractExpressionNode{T}, operators::OperatorEnum) where {T}

Evaluate a tree which is assumed to not contain any variable nodes. This
gives better performance, as we do not need to perform computation
over an entire array when the values are all the same.
"""
@generated function dispatch_constant_tree(
    tree::AbstractExpressionNode{T}, operators::OperatorEnum
) where {T}
    nuna = get_nuna(operators)
    nbin = get_nbin(operators)
    deg1_branch = if nuna > OPERATOR_LIMIT_BEFORE_SLOWDOWN
        quote
            deg1_eval_constant(tree, operators.unaops[op_idx], operators)::ResultOk{Vector{T}}
        end
    else
        quote
            Base.Cartesian.@nif(
                $nuna,
                i -> i == op_idx,
                i -> deg1_eval_constant(
                    tree, operators.unaops[i], operators
                )::ResultOk{Vector{T}}
            )
        end
    end
    deg2_branch = if nbin > OPERATOR_LIMIT_BEFORE_SLOWDOWN
        quote
            deg2_eval_constant(tree, operators.binops[op_idx], operators)::ResultOk{Vector{T}}
        end
    else
        quote
            Base.Cartesian.@nif(
                $nbin,
                i -> i == op_idx,
                i -> deg2_eval_constant(
                    tree, operators.binops[i], operators
                )::ResultOk{Vector{T}}
            )
        end
    end
    return quote
        if tree.degree == 0
            return deg0_eval_constant(tree)::ResultOk{Vector{T}}
        elseif tree.degree == 1
            op_idx = tree.op
            return $deg1_branch
        else
            op_idx = tree.op
            return $deg2_branch
        end
    end
end

@inline function deg0_eval_constant(tree::AbstractExpressionNode{T}) where {T}
    output = tree.val
    return ResultOk([output], true)::ResultOk{Vector{T}}
end

function deg1_eval_constant(
    tree::AbstractExpressionNode{T}, op::F, operators::OperatorEnum
) where {T,F}
    result = dispatch_constant_tree(tree.l, operators)
    !result.ok && return result
    output = op(result.x[])::T
    return ResultOk([output], is_valid(output))::ResultOk{Vector{T}}
end

function deg2_eval_constant(
    tree::AbstractExpressionNode{T}, op::F, operators::OperatorEnum
) where {T,F}
    cumulator = dispatch_constant_tree(tree.l, operators)
    !cumulator.ok && return cumulator
    result_r = dispatch_constant_tree(tree.r, operators)
    !result_r.ok && return result_r
    output = op(cumulator.x[], result_r.x[])::T
    return ResultOk([output], is_valid(output))::ResultOk{Vector{T}}
end

"""
    differentiable_eval_tree_array(tree::AbstractExpressionNode, cX::AbstractMatrix, operators::OperatorEnum)

Evaluate an expression tree in a way that can be auto-differentiated.
"""
function differentiable_eval_tree_array(
    tree::AbstractExpressionNode{T1}, cX::AbstractMatrix{T}, operators::OperatorEnum
) where {T<:Number,T1}
    result = _differentiable_eval_tree_array(tree, cX, operators)
    return (result.x, result.ok)
end

@generated function _differentiable_eval_tree_array(
    tree::AbstractExpressionNode{T1}, cX::AbstractMatrix{T}, operators::OperatorEnum
)::ResultOk where {T<:Number,T1}
    nuna = get_nuna(operators)
    nbin = get_nbin(operators)
    quote
        if tree.degree == 0
            if tree.constant
                ResultOk(fill_similar(one(T), cX, axes(cX, 2)) .* tree.val, true)
            else
                ResultOk(cX[tree.feature, :], true)
            end
        elseif tree.degree == 1
            op_idx = tree.op
            Base.Cartesian.@nif(
                $nuna,
                i -> i == op_idx,
                i -> deg1_diff_eval(tree, cX, operators.unaops[i], operators)
            )
        else
            op_idx = tree.op
            Base.Cartesian.@nif(
                $nbin,
                i -> i == op_idx,
                i -> deg2_diff_eval(tree, cX, operators.binops[i], operators)
            )
        end
    end
end

function deg1_diff_eval(
    tree::AbstractExpressionNode{T1}, cX::AbstractMatrix{T}, op::F, operators::OperatorEnum
)::ResultOk where {T<:Number,F,T1}
    left = _differentiable_eval_tree_array(tree.l, cX, operators)
    !left.ok && return left
    out = op.(left.x)
    return ResultOk(out, all(isfinite, out))
end

function deg2_diff_eval(
    tree::AbstractExpressionNode{T1}, cX::AbstractMatrix{T}, op::F, operators::OperatorEnum
)::ResultOk where {T<:Number,F,T1}
    left = _differentiable_eval_tree_array(tree.l, cX, operators)
    !left.ok && return left
    right = _differentiable_eval_tree_array(tree.r, cX, operators)
    !right.ok && return right
    out = op.(left.x, right.x)
    return ResultOk(out, all(isfinite, out))
end

"""
    eval_tree_array(tree::AbstractExpressionNode, cX::AbstractMatrix, operators::GenericOperatorEnum; throw_errors::Bool=true)

Evaluate a generic binary tree (equation) over a given input data,
whatever that input data may be. The `operators` enum contains all
of the operators used. Unlike `eval_tree_array` with the normal
`OperatorEnum`, the array `cX` is sliced only along the first dimension.
i.e., if `cX` is a vector, then the output of a feature node
will be a scalar. If `cX` is a 3D tensor, then the output
of a feature node will be a 2D tensor.
Note also that `tree.feature` will index along the first axis of `cX`.

However, there is no requirement about input and output types in general.
You may set up your tree such that some operator nodes work on tensors, while
other operator nodes work on scalars. `eval_tree_array` will simply
return `nothing` if a given operator is not defined for the given input type.

This function can be represented by the following pseudocode:

```
function eval(current_node)
    if current_node is leaf
        return current_node.value
    elif current_node is degree 1
        return current_node.operator(eval(current_node.left_child))
    else
        return current_node.operator(eval(current_node.left_child), eval(current_node.right_child))
```

# Arguments
- `tree::AbstractExpressionNode`: The root node of the tree to evaluate.
- `cX::AbstractArray`: The input data to evaluate the tree on.
- `operators::GenericOperatorEnum`: The operators used in the tree.
- `throw_errors::Bool=true`: Whether to throw errors
    if they occur during evaluation. Otherwise,
    MethodErrors will be caught before they happen and 
    evaluation will return `nothing`,
    rather than throwing an error. This is useful in cases
    where you are unsure if a particular tree is valid or not,
    and would prefer to work with `nothing` as an output.

# Returns
- `(output, complete)::Tuple{Any, Bool}`: the result,
    as well as if the evaluation completed successfully (true/false).
    If evaluation failed, `nothing` will be returned for the first argument.
    A `false` complete means an operator was called on input types
    that it was not defined for.
"""
@unstable function eval_tree_array(
    tree::AbstractExpressionNode{T1},
    cX::AbstractArray{T2,N},
    operators::GenericOperatorEnum;
    throw_errors::Bool=true,
<<<<<<< HEAD
    options::EvaluationOptions=EvaluationOptions()
)
    !throw_errors && return _eval_tree_array_generic(tree, cX, operators, options)
=======
) where {T1,T2,N}
>>>>>>> db556dca
    try
        return _eval_tree_array_generic(tree, cX, operators, options)
    catch e
        if !throw_errors
            return nothing, false
        end
        tree_s = string_tree(tree, operators)
        error_msg = "Failed to evaluate tree $(tree_s)."
        if isa(e, MethodError)
            error_msg *= (
                " Note that you can efficiently skip MethodErrors" *
                " beforehand by passing `throw_errors=false` to " *
                " `eval_tree_array`."
            )
        end
        throw(ErrorException(error_msg))
    end
end

@unstable function _eval_tree_array_generic(
    tree::AbstractExpressionNode{T1},
    cX::AbstractArray{T2,N},
    operators::GenericOperatorEnum,
    ::Val{throw_errors},
) where {T1,T2,N,throw_errors}
    if tree.degree == 0
        if tree.constant
            if N == 1
                return (tree.val::T1), true
            else
                return fill(tree.val::T1, size(cX)[2:N]), true
            end
        else
            if N == 1
                return (cX[tree.feature]), true
            else
                return selectdim(cX, 1, tree.feature), true
            end
        end
    elseif tree.degree == 1
        return deg1_eval_generic(
            tree, cX, operators.unaops[tree.op], operators, Val(throw_errors)
        )
    else
        return deg2_eval_generic(
            tree, cX, operators.binops[tree.op], operators, Val(throw_errors)
        )
    end
end

@unstable function deg1_eval_generic(
    tree::AbstractExpressionNode{T1},
    cX::AbstractArray{T2,N},
    op::F,
    operators::GenericOperatorEnum,
    ::Val{throw_errors},
) where {F,T1,T2,N,throw_errors}
    left, complete = _eval_tree_array_generic(tree.l, cX, operators, Val(throw_errors))
    !throw_errors && !complete && return nothing, false
    !throw_errors &&
        !hasmethod(op, N == 1 ? Tuple{typeof(left)} : Tuple{eltype(left)}) &&
        return nothing, false
    if N == 1
        return op(left), true
    else
        return op.(left), true
    end
end

@unstable function deg2_eval_generic(
    tree::AbstractExpressionNode{T1},
    cX::AbstractArray{T2,N},
    op::F,
    operators::GenericOperatorEnum,
    ::Val{throw_errors},
) where {F,T1,T2,N,throw_errors}
    left, complete = _eval_tree_array_generic(tree.l, cX, operators, Val(throw_errors))
    !throw_errors && !complete && return nothing, false
    right, complete = _eval_tree_array_generic(tree.r, cX, operators, Val(throw_errors))
    !throw_errors && !complete && return nothing, false
    !throw_errors &&
        !hasmethod(
            op,
            N == 1 ? Tuple{typeof(left),typeof(right)} : Tuple{eltype(left),eltype(right)},
        ) &&
        return nothing, false
    if N == 1
        return op(left, right), true
    else
        return op.(left, right), true
    end
end

end<|MERGE_RESOLUTION|>--- conflicted
+++ resolved
@@ -84,48 +84,47 @@
     tree::AbstractExpressionNode{T},
     cX::AbstractMatrix{T},
     operators::OperatorEnum;
-<<<<<<< HEAD
-    options::EvaluationOptions = EvaluationOptions()
-) where {T<:Number}
-    if options.turbo isa Val{true} || options.bumper isa Val{true}
-=======
-    turbo::Union{Bool,Val}=Val(false),
-    bumper::Union{Bool,Val}=Val(false),
+    eval_options::Union{EvaluationOptions,Nothing}=nothing,
+    turbo::Union{Bool,Val,Nothing}=nothing,
+    bumper::Union{Bool,Val,Nothing}=nothing,
 ) where {T}
-    v_turbo = isa(turbo, Val) ? turbo : (turbo ? Val(true) : Val(false))
-    v_bumper = isa(bumper, Val) ? bumper : (bumper ? Val(true) : Val(false))
-    if v_turbo isa Val{true} || v_bumper isa Val{true}
->>>>>>> db556dca
+    @assert(
+        eval_options === nothing || (turbo === nothing && bumper === nothing),
+        "Cannot use both `eval_options` and deprecated flags `turbo` and `bumper`."
+    )
+    #! format: off
+    _eval_options =
+        if eval_options !== nothing
+            eval_options
+        else
+            (turbo !== nothing || bumper !== nothing) && Base.depwarn(
+                "The `turbo` and `bumper` keyword arguments are deprecated. Please use `eval_options` instead.",
+                :eval_tree_array,
+            )
+            EvaluationOptions(;
+                turbo = turbo === nothing ? Val(false) : (turbo isa Val ? turbo : Val(turbo)),
+                bumper = bumper === nothing ? Val(false) : (bumper isa Val ? bumper : Val(bumper)),
+            )
+        end
+    #! format: on
+    if _eval_options.turbo isa Val{true} || _eval_options.bumper isa Val{true}
         @assert T in (Float32, Float64)
     end
-    if options.turbo isa Val{true}
+    if _eval_options.turbo isa Val{true}
         _is_loopvectorization_loaded(0) ||
             error("Please load the LoopVectorization.jl package to use this feature.")
     end
-<<<<<<< HEAD
-    if options.bumper isa Val{true}
-        return bumper_eval_tree_array(tree, cX, operators, options)
-    end
-
-    result = _eval_tree_array(tree, cX, operators, options)
-    if options.early_exit isa Val{true}
-        return (result.x, result.ok && !is_bad_array(result.x))
-    else
-        return (result.x, result.ok)
-    end
-=======
-    if (v_turbo isa Val{true} || v_bumper isa Val{true}) && !(T <: Number)
+    if (_eval_options.turbo isa Val{true} || _eval_options.bumper isa Val{true}) && !(T <: Number)
         error(
             "Bumper and LoopVectorization features are only compatible with numeric element types",
         )
     end
-    if v_bumper isa Val{true}
-        return bumper_eval_tree_array(tree, cX, operators, v_turbo)
-    end
-
-    result = _eval_tree_array(tree, cX, operators, v_turbo)
-    return (result.x, result.ok && is_valid_array(result.x))
->>>>>>> db556dca
+    if _eval_options.bumper isa Val{true}
+        return bumper_eval_tree_array(tree, cX, operators, _eval_options)
+    end
+
+    result = _eval_tree_array(tree, cX, operators, _eval_options)
+    return (result.x, result.ok && (_eval_options.early_exit isa Val{true} || is_valid_array(result.x)))
 end
 
 function eval_tree_array(
@@ -138,19 +137,13 @@
     tree::AbstractExpressionNode{T1},
     cX::AbstractMatrix{T2},
     operators::OperatorEnum;
-<<<<<<< HEAD
-    options::EvaluationOptions=EvaluationOptions()
-) where {T1<:Number,T2<:Number}
-=======
-    turbo::Union{Bool,Val}=Val(false),
-    bumper::Union{Bool,Val}=Val(false),
+    kws...
 ) where {T1,T2}
->>>>>>> db556dca
     T = promote_type(T1, T2)
     @warn "Warning: eval_tree_array received mixed types: tree=$(T1) and data=$(T2)."
     tree = convert(constructorof(typeof(tree)){T}, tree)
     cX = Base.Fix1(convert, T).(cX)
-    return eval_tree_array(tree, cX, operators; options=options)
+    return eval_tree_array(tree, cX, operators; kws...)
 end
 
 get_nuna(::Type{<:OperatorEnum{B,U}}) where {B,U} = counttuple(U)
@@ -160,13 +153,8 @@
     tree::AbstractExpressionNode{T},
     cX::AbstractMatrix{T},
     operators::OperatorEnum,
-<<<<<<< HEAD
-    options::EvaluationOptions
-)::ResultOk where {T<:Number}
-=======
-    ::Val{turbo},
-)::ResultOk where {T,turbo}
->>>>>>> db556dca
+    eval_options::EvaluationOptions
+)::ResultOk where {T}
     # First, we see if there are only constants in the tree - meaning
     # we can just return the constant result.
     if tree.degree == 0
@@ -178,23 +166,18 @@
         return ResultOk(fill_similar(const_result.x[], cX, axes(cX, 2)), true)
     elseif tree.degree == 1
         op_idx = tree.op
-        return dispatch_deg1_eval(tree, cX, op_idx, operators, options)
+        return dispatch_deg1_eval(tree, cX, op_idx, operators, eval_options)
     else
         # TODO - add op(op2(x, y), z) and op(x, op2(y, z))
         # op(x, y), where x, y are constants or variables.
         op_idx = tree.op
-        return dispatch_deg2_eval(tree, cX, op_idx, operators, options)
+        return dispatch_deg2_eval(tree, cX, op_idx, operators, eval_options)
     end
 end
 
 function deg2_eval(
-<<<<<<< HEAD
-    cumulator_l::AbstractVector{T}, cumulator_r::AbstractVector{T}, op::F,
-)::ResultOk where {T<:Number,F}
-=======
-    cumulator_l::AbstractVector{T}, cumulator_r::AbstractVector{T}, op::F, ::Val{false}
+    cumulator_l::AbstractVector{T}, cumulator_r::AbstractVector{T}, op::F, ::EvaluationOptions{false}
 )::ResultOk where {T,F}
->>>>>>> db556dca
     @inbounds @simd for j in eachindex(cumulator_l)
         x = op(cumulator_l[j], cumulator_r[j])::T
         cumulator_l[j] = x
@@ -202,13 +185,7 @@
     return ResultOk(cumulator_l, true)
 end
 
-<<<<<<< HEAD
-function deg1_eval(
-    cumulator::AbstractVector{T}, op::F,
-)::ResultOk where {T<:Number,F}
-=======
-function deg1_eval(cumulator::AbstractVector{T}, op::F, ::Val{false})::ResultOk where {T,F}
->>>>>>> db556dca
+function deg1_eval(cumulator::AbstractVector{T}, op::F, ::EvaluationOptions{false})::ResultOk where {T,F}
     @inbounds @simd for j in eachindex(cumulator)
         x = op(cumulator[j])::T
         cumulator[j] = x
@@ -231,25 +208,20 @@
     cX::AbstractMatrix{T},
     op_idx::Integer,
     operators::OperatorEnum,
-<<<<<<< HEAD
-    options::EvaluationOptions
-) where {T<:Number}
-=======
-    ::Val{turbo},
-) where {T,turbo}
->>>>>>> db556dca
+    eval_options::EvaluationOptions
+) where {T}
     nbin = get_nbin(operators)
     long_compilation_time = nbin > OPERATOR_LIMIT_BEFORE_SLOWDOWN
     if long_compilation_time
         return quote
-            result_l = _eval_tree_array(tree.l, cX, operators, options)
+            result_l = _eval_tree_array(tree.l, cX, operators, eval_options)
             !result_l.ok && return result_l
-            options.early_exit isa Val{true} && @return_on_nonfinite_array result_l.x
-            result_r = _eval_tree_array(tree.r, cX, operators, options)
+            eval_options.early_exit isa Val{true} && @return_on_nonfinite_array result_l.x
+            result_r = _eval_tree_array(tree.r, cX, operators, eval_options)
             !result_r.ok && return result_r
-            options.early_exit isa Val{true} && @return_on_nonfinite_array result_r.x
+            eval_options.early_exit isa Val{true} && @return_on_nonfinite_array result_r.x
             # op(x, y), for any x or y
-            deg2_eval(result_l.x, result_r.x, operators.binops[op_idx], options)
+            deg2_eval(result_l.x, result_r.x, operators.binops[op_idx], eval_options)
         end
     end
     return quote
@@ -258,26 +230,26 @@
             i -> i == op_idx,
             i -> let op = operators.binops[i]
                 if tree.l.degree == 0 && tree.r.degree == 0
-                    deg2_l0_r0_eval(tree, cX, op, options)
+                    deg2_l0_r0_eval(tree, cX, op, eval_options)
                 elseif tree.r.degree == 0
-                    result_l = _eval_tree_array(tree.l, cX, operators, options)
+                    result_l = _eval_tree_array(tree.l, cX, operators, eval_options)
                     !result_l.ok && return result_l
-                    options.early_exit isa Val{true} && @return_on_nonfinite_array result_l.x
+                    eval_options.early_exit isa Val{true} && @return_on_nonfinite_array result_l.x
                     # op(x, y), where y is a constant or variable but x is not.
-                    deg2_r0_eval(tree, result_l.x, cX, op, options)
+                    deg2_r0_eval(tree, result_l.x, cX, op, eval_options)
                 elseif tree.l.degree == 0
-                    result_r = _eval_tree_array( tree.r, cX, operators, options)
+                    result_r = _eval_tree_array( tree.r, cX, operators, eval_options)
                     !result_r.ok && return result_r
-                    options.early_exit isa Val{true} && @return_on_nonfinite_array result_r.x
+                    eval_options.early_exit isa Val{true} && @return_on_nonfinite_array result_r.x
                     # op(x, y), where x is a constant or variable but y is not.
-                    deg2_l0_eval(tree, result_r.x, cX, op, options)
+                    deg2_l0_eval(tree, result_r.x, cX, op, eval_options)
                 else
-                    result_l = _eval_tree_array( tree.l, cX, operators, options)
+                    result_l = _eval_tree_array( tree.l, cX, operators, eval_options)
                     !result_l.ok && return result_l
-                    options.early_exit isa Val{true} && @return_on_nonfinite_array result_l.x
-                    result_r = _eval_tree_array( tree.r, cX, operators, options)
+                    eval_options.early_exit isa Val{true} && @return_on_nonfinite_array result_l.x
+                    result_r = _eval_tree_array( tree.r, cX, operators, eval_options)
                     !result_r.ok && return result_r
-                    options.early_exit isa Val{true} && @return_on_nonfinite_array result_r.x
+                    eval_options.early_exit isa Val{true} && @return_on_nonfinite_array result_r.x
                     # op(x, y), for any x or y
                     deg2_eval(result_l.x, result_r.x, op)
                 end
@@ -290,20 +262,15 @@
     cX::AbstractMatrix{T},
     op_idx::Integer,
     operators::OperatorEnum,
-<<<<<<< HEAD
-    options::EvaluationOptions
-) where {T<:Number}
-=======
-    ::Val{turbo},
-) where {T,turbo}
->>>>>>> db556dca
+    eval_options::EvaluationOptions
+) where {T}
     nuna = get_nuna(operators)
     long_compilation_time = nuna > OPERATOR_LIMIT_BEFORE_SLOWDOWN
     if long_compilation_time
         return quote
-            result = _eval_tree_array(tree.l, cX, operators, options)
+            result = _eval_tree_array(tree.l, cX, operators, eval_options)
             !result.ok && return result
-            options.early_exit isa Val{true} && @return_on_nonfinite_array result.x
+            eval_options.early_exit isa Val{true} && @return_on_nonfinite_array result.x
             deg1_eval(result.x, operators.unaops[op_idx])
         end
     end
@@ -318,19 +285,19 @@
                     # op(op2(x, y)), where x, y, z are constants or variables.
                     l_op_idx = tree.l.op
                     dispatch_deg1_l2_ll0_lr0_eval(
-                        tree, cX, op, l_op_idx, operators.binops, options
+                        tree, cX, op, l_op_idx, operators.binops, eval_options
                     )
                 elseif tree.l.degree == 1 && tree.l.l.degree == 0
                     # op(op2(x)), where x is a constant or variable.
                     l_op_idx = tree.l.op
                     dispatch_deg1_l1_ll0_eval(
-                        tree, cX, op, l_op_idx, operators.unaops, options
+                        tree, cX, op, l_op_idx, operators.unaops, eval_options
                     )
                 else
                     # op(x), for any x.
-                    result = _eval_tree_array( tree.l, cX, operators, options)
+                    result = _eval_tree_array( tree.l, cX, operators, eval_options)
                     !result.ok && return result
-                    options.early_exit isa Val{true} && @return_on_nonfinite_array result.x
+                    eval_options.early_exit isa Val{true} && @return_on_nonfinite_array result.x
                     deg1_eval(result.x, op)
                 end
             end
@@ -343,13 +310,8 @@
     op::F,
     l_op_idx::Integer,
     binops,
-<<<<<<< HEAD
-    options::EvaluationOptions
-) where {T<:Number,F}
-=======
-    ::Val{turbo},
-) where {T,F,turbo}
->>>>>>> db556dca
+    eval_options::EvaluationOptions
+) where {T,F}
     nbin = counttuple(binops)
     # (Note this is only called from dispatch_deg1_eval, which has already
     # checked for long compilation times, so we don't need to check here)
@@ -358,7 +320,7 @@
             $nbin,
             j -> j == l_op_idx,
             j -> let op_l = binops[j]
-                deg1_l2_ll0_lr0_eval(tree, cX, op, op_l, options)
+                deg1_l2_ll0_lr0_eval(tree, cX, op, op_l, eval_options)
             end,
         )
     end
@@ -369,33 +331,23 @@
     op::F,
     l_op_idx::Integer,
     unaops,
-<<<<<<< HEAD
-    options::EvaluationOptions
-)::ResultOk where {T<:Number,F}
-=======
-    ::Val{turbo},
-)::ResultOk where {T,F,turbo}
->>>>>>> db556dca
+    eval_options::EvaluationOptions
+)::ResultOk where {T,F}
     nuna = counttuple(unaops)
     quote
         Base.Cartesian.@nif(
             $nuna,
             j -> j == l_op_idx,
             j -> let op_l = unaops[j]
-                deg1_l1_ll0_eval(tree, cX, op, op_l, options)
+                deg1_l1_ll0_eval(tree, cX, op, op_l, eval_options)
             end,
         )
     end
 end
 
 function deg1_l2_ll0_lr0_eval(
-<<<<<<< HEAD
-    tree::AbstractExpressionNode{T}, cX::AbstractMatrix{T}, op::F, op_l::F2, ::EvaluationOptions{false,false,E}
-) where {T<:Number,F,F2,E}
-=======
-    tree::AbstractExpressionNode{T}, cX::AbstractMatrix{T}, op::F, op_l::F2, ::Val{false}
+    tree::AbstractExpressionNode{T}, cX::AbstractMatrix{T}, op::F, op_l::F2, ::EvaluationOptions{false,false}
 ) where {T,F,F2}
->>>>>>> db556dca
     if tree.l.l.constant && tree.l.r.constant
         val_ll = tree.l.l.val
         val_lr = tree.l.r.val
@@ -443,13 +395,8 @@
 
 # op(op2(x)) for x variable or constant
 function deg1_l1_ll0_eval(
-<<<<<<< HEAD
-    tree::AbstractExpressionNode{T}, cX::AbstractMatrix{T}, op::F, op_l::F2, ::EvaluationOptions{false,false,E}
-) where {T<:Number,F,F2,E}
-=======
-    tree::AbstractExpressionNode{T}, cX::AbstractMatrix{T}, op::F, op_l::F2, ::Val{false}
+    tree::AbstractExpressionNode{T}, cX::AbstractMatrix{T}, op::F, op_l::F2, ::EvaluationOptions{false,false}
 ) where {T,F,F2}
->>>>>>> db556dca
     if tree.l.l.constant
         val_ll = tree.l.l.val
         @return_on_check val_ll cX
@@ -472,13 +419,8 @@
 
 # op(x, y) for x and y variable/constant
 function deg2_l0_r0_eval(
-<<<<<<< HEAD
-    tree::AbstractExpressionNode{T}, cX::AbstractMatrix{T}, op::F, ::EvaluationOptions{false,false,E}
-) where {T<:Number,F,E}
-=======
-    tree::AbstractExpressionNode{T}, cX::AbstractMatrix{T}, op::F, ::Val{false}
+    tree::AbstractExpressionNode{T}, cX::AbstractMatrix{T}, op::F, ::EvaluationOptions{false,false}
 ) where {T,F}
->>>>>>> db556dca
     if tree.l.constant && tree.r.constant
         val_l = tree.l.val
         @return_on_check val_l cX
@@ -525,13 +467,8 @@
     cumulator::AbstractVector{T},
     cX::AbstractArray{T},
     op::F,
-<<<<<<< HEAD
-    ::EvaluationOptions{false,false,E}
-) where {T<:Number,F,E}
-=======
-    ::Val{false},
+    ::EvaluationOptions{false,false}
 ) where {T,F}
->>>>>>> db556dca
     if tree.l.constant
         val = tree.l.val
         @return_on_check val cX
@@ -556,13 +493,8 @@
     cumulator::AbstractVector{T},
     cX::AbstractArray{T},
     op::F,
-<<<<<<< HEAD
-    ::EvaluationOptions{false,false,E}
-) where {T<:Number,F,E}
-=======
-    ::Val{false},
+    ::EvaluationOptions{false,false}
 ) where {T,F}
->>>>>>> db556dca
     if tree.r.constant
         val = tree.r.val
         @return_on_check val cX
@@ -776,15 +708,10 @@
     cX::AbstractArray{T2,N},
     operators::GenericOperatorEnum;
     throw_errors::Bool=true,
-<<<<<<< HEAD
-    options::EvaluationOptions=EvaluationOptions()
-)
-    !throw_errors && return _eval_tree_array_generic(tree, cX, operators, options)
-=======
 ) where {T1,T2,N}
->>>>>>> db556dca
+    !throw_errors && return _eval_tree_array_generic(tree, cX, operators)
     try
-        return _eval_tree_array_generic(tree, cX, operators, options)
+        return _eval_tree_array_generic(tree, cX, operators)
     catch e
         if !throw_errors
             return nothing, false
