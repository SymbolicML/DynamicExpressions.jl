module EvaluateEquationModule

<<<<<<< HEAD
import LoopVectorization: @turbo
import ..EquationModule: Node, string_tree
=======
import LoopVectorization: @turbo, indices
import ..EquationModule: AbstractExpressionNode, constructorof, string_tree
>>>>>>> 9aed0747
import ..OperatorEnumModule: OperatorEnum, GenericOperatorEnum
import ..UtilsModule: @maybe_turbo, is_bad_array, fill_similar, counttuple
import ..EquationUtilsModule: is_constant

struct ResultOk{A<:AbstractArray}
    x::A
    ok::Bool
end

macro return_on_check(val, X)
    :(
        if !isfinite($(esc(val)))
            return $(ResultOk)(similar($(esc(X)), axes($(esc(X)), 2)), false)
        end
    )
end

macro return_on_nonfinite_array(array)
    :(
        if is_bad_array($(esc(array)))
            return $(ResultOk)($(esc(array)), false)
        end
    )
end

"""
    eval_tree_array(tree::AbstractExpressionNode, cX::AbstractMatrix{T}, operators::OperatorEnum; turbo::Bool=false)

Evaluate a binary tree (equation) over a given input data matrix. The
operators contain all of the operators used. This function fuses doublets
and triplets of operations for lower memory usage.

This function can be represented by the following pseudocode:

```
function eval(current_node)
    if current_node is leaf
        return current_node.value
    elif current_node is degree 1
        return current_node.operator(eval(current_node.left_child))
    else
        return current_node.operator(eval(current_node.left_child), eval(current_node.right_child))
```
The bulk of the code is for optimizations and pre-emptive NaN/Inf checks,
which speed up evaluation significantly.

# Arguments
- `tree::AbstractExpressionNode`: The root node of the tree to evaluate.
- `cX::AbstractMatrix{T}`: The input data to evaluate the tree on.
- `operators::OperatorEnum`: The operators used in the tree.
- `turbo::Union{Bool,Val}`: Use `LoopVectorization.@turbo` for faster evaluation. To use Enzyme.jl,
   you will need to fix this to `Val(false)`.
- `fuse_level::Val`: Either `Val(1)` for no fusing of operators, or `Val(2)` for fusing two at most.
   To use Enzyme.jl, you will need to fix this to `Val(1)`.

# Returns
- `(output, complete)::Tuple{AbstractVector{T}, Bool}`: the result,
    which is a 1D array, as well as if the evaluation completed
    successfully (true/false). A `false` complete means an infinity
    or nan was encountered, and a large loss should be assigned
    to the equation.
"""
function eval_tree_array(
<<<<<<< HEAD
    tree::Node{T},
    cX::AbstractMatrix{T},
    operators::OperatorEnum;
    turbo::Union{Bool,Val}=Val(false),
    fuse_level::Val=Val(2),
) where {T<:Number}
    v_turbo = if isa(turbo, Val)
        turbo
    else
        turbo ? Val(true) : Val(false)
    end
    if v_turbo === Val(true)
=======
    tree::AbstractExpressionNode{T},
    cX::AbstractMatrix{T},
    operators::OperatorEnum;
    turbo::Bool=false,
)::Tuple{AbstractVector{T},Bool} where {T<:Number}
    if turbo
>>>>>>> 9aed0747
        @assert T in (Float32, Float64)
    end

    result = _eval_tree_array(tree, cX, operators, v_turbo, fuse_level)
    return (result.x, result.ok && !is_bad_array(result.x))
end
function eval_tree_array(
<<<<<<< HEAD
    tree::Node{T1}, cX::AbstractMatrix{T2}, operators::OperatorEnum; kws...
) where {T1<:Number,T2<:Number}
    T = promote_type(T1, T2)
    @warn "Warning: eval_tree_array received mixed types: tree=$(T1) and data=$(T2)."
    tree = convert(Node{T}, tree)
    cX = Base.Fix1(convert, T).(cX)
    return eval_tree_array(tree, cX, operators; kws...)
end

get_nuna(::Type{<:OperatorEnum{B,U}}) where {B,U} = counttuple(U)
get_nbin(::Type{<:OperatorEnum{B}}) where {B} = counttuple(B)

@generated function _eval_tree_array(
    tree::Node{T},
    cX::AbstractMatrix{T},
    operators::OperatorEnum,
    ::Val{turbo},
    ::Val{fuse_level},
)::ResultOk where {T<:Number,turbo,fuse_level}
    nuna = get_nuna(operators)
    nbin = get_nbin(operators)
    quote
        # First, we see if there are only constants in the tree - meaning
        # we can just return the constant result.
        if tree.degree == 0
            return deg0_eval(tree, cX)
        elseif is_constant(tree)
            # Speed hack for constant trees.
            const_result = _eval_constant_tree(tree, operators)::ResultOk{Vector{T}}
            !const_result.ok && return ResultOk(similar(cX, axes(cX, 2)), false)
            return ResultOk(fill_similar(const_result.x[], cX, axes(cX, 2)), true)
        elseif tree.degree == 1
            op_idx = tree.op
            # This @nif lets us generate an if statement over choice of operator,
            # which means the compiler will be able to completely avoid type inference on operators.
            return Base.Cartesian.@nif(
                $nuna,
                i -> i == op_idx,
                i -> let op = operators.unaops[i]
                    if fuse_level > 1 &&
                        tree.l.degree == 2 &&
                        tree.l.l.degree == 0 &&
                        tree.l.r.degree == 0
                        # op(op2(x, y)), where x, y, z are constants or variables.
                        l_op_idx = tree.l.op
                        Base.Cartesian.@nif(
                            $nbin,
                            j -> j == l_op_idx,
                            j -> let op_l = operators.binops[j]
                                deg1_l2_ll0_lr0_eval(tree, cX, op, op_l, Val(turbo))
                            end,
                        )
                    elseif fuse_level > 1 && tree.l.degree == 1 && tree.l.l.degree == 0
                        # op(op2(x)), where x is a constant or variable.
                        l_op_idx = tree.l.op
                        Base.Cartesian.@nif(
                            $nuna,
                            j -> j == l_op_idx,
                            j -> let op_l = operators.unaops[j]
                                deg1_l1_ll0_eval(tree, cX, op, op_l, Val(turbo))
                            end,
                        )
                    else
                        # op(x), for any x.
                        result = _eval_tree_array(
                            tree.l, cX, operators, Val(turbo), Val(fuse_level)
                        )
                        !result.ok && return result
                        @return_on_nonfinite_array result.x
                        deg1_eval(result.x, op, Val(turbo))
                    end
                end
            )
        else
            # TODO - add op(op2(x, y), z) and op(x, op2(y, z))
            # op(x, y), where x, y are constants or variables.
            op_idx = tree.op
            return Base.Cartesian.@nif(
                $nbin,
                i -> i == op_idx,
                i -> let op = operators.binops[i]
                    if tree.l.degree == 0 && tree.r.degree == 0
                        deg2_l0_r0_eval(tree, cX, op, Val(turbo))
                    elseif tree.r.degree == 0
                        result_l = _eval_tree_array(
                            tree.l, cX, operators, Val(turbo), Val(fuse_level)
                        )
                        !result_l.ok && return result_l
                        @return_on_nonfinite_array result_l.x
                        # op(x, y), where y is a constant or variable but x is not.
                        deg2_r0_eval(tree, result_l.x, cX, op, Val(turbo))
                    elseif tree.l.degree == 0
                        result_r = _eval_tree_array(
                            tree.r, cX, operators, Val(turbo), Val(fuse_level)
                        )
                        !result_r.ok && return result_r
                        @return_on_nonfinite_array result_r.x
                        # op(x, y), where x is a constant or variable but y is not.
                        deg2_l0_eval(tree, result_r.x, cX, op, Val(turbo))
                    else
                        result_l = _eval_tree_array(
                            tree.l, cX, operators, Val(turbo), Val(fuse_level)
                        )
                        !result_l.ok && return result_l
                        @return_on_nonfinite_array result_l.x
                        result_r = _eval_tree_array(
                            tree.r, cX, operators, Val(turbo), Val(fuse_level)
                        )
                        !result_r.ok && return result_r
                        @return_on_nonfinite_array result_r.x
                        # op(x, y), for any x or y
                        deg2_eval(result_l.x, result_r.x, op, Val(turbo))
                    end
                end
            )
=======
    tree::AbstractExpressionNode{T1},
    cX::AbstractMatrix{T2},
    operators::OperatorEnum;
    turbo::Bool=false,
) where {T1<:Number,T2<:Number}
    T = promote_type(T1, T2)
    @warn "Warning: eval_tree_array received mixed types: tree=$(T1) and data=$(T2)."
    tree = convert(constructorof(typeof(tree)){T}, tree)
    cX = T.(cX)
    return eval_tree_array(tree, cX, operators; turbo=turbo)
end

function _eval_tree_array(
    tree::AbstractExpressionNode{T},
    cX::AbstractMatrix{T},
    operators::OperatorEnum,
    ::Val{turbo},
)::Tuple{AbstractVector{T},Bool} where {T<:Number,turbo}
    # First, we see if there are only constants in the tree - meaning
    # we can just return the constant result.
    if tree.degree == 0
        return deg0_eval(tree, cX)
    elseif is_constant(tree)
        # Speed hack for constant trees.
        result, flag = _eval_constant_tree(tree, operators)
        !flag && return similar(cX, axes(cX, 2)), false
        return fill_similar(result, cX, axes(cX, 2)), true
    elseif tree.degree == 1
        op = operators.unaops[tree.op]
        if tree.l.degree == 2 && tree.l.l.degree == 0 && tree.l.r.degree == 0
            # op(op2(x, y)), where x, y, z are constants or variables.
            op_l = operators.binops[tree.l.op]
            return deg1_l2_ll0_lr0_eval(tree, cX, op, op_l, Val(turbo))
        elseif tree.l.degree == 1 && tree.l.l.degree == 0
            # op(op2(x)), where x is a constant or variable.
            op_l = operators.unaops[tree.l.op]
            return deg1_l1_ll0_eval(tree, cX, op, op_l, Val(turbo))
        end

        # op(x), for any x.
        (cumulator, complete) = _eval_tree_array(tree.l, cX, operators, Val(turbo))
        @return_on_false complete cumulator
        @return_on_nonfinite_array cumulator
        return deg1_eval(cumulator, op, Val(turbo))

    elseif tree.degree == 2
        op = operators.binops[tree.op]
        # TODO - add op(op2(x, y), z) and op(x, op2(y, z))
        # op(x, y), where x, y are constants or variables.
        if tree.l.degree == 0 && tree.r.degree == 0
            return deg2_l0_r0_eval(tree, cX, op, Val(turbo))
        elseif tree.r.degree == 0
            (cumulator_l, complete) = _eval_tree_array(tree.l, cX, operators, Val(turbo))
            @return_on_false complete cumulator_l
            @return_on_nonfinite_array cumulator_l
            # op(x, y), where y is a constant or variable but x is not.
            return deg2_r0_eval(tree, cumulator_l, cX, op, Val(turbo))
        elseif tree.l.degree == 0
            (cumulator_r, complete) = _eval_tree_array(tree.r, cX, operators, Val(turbo))
            @return_on_false complete cumulator_r
            @return_on_nonfinite_array cumulator_r
            # op(x, y), where x is a constant or variable but y is not.
            return deg2_l0_eval(tree, cumulator_r, cX, op, Val(turbo))
>>>>>>> 9aed0747
        end
    end
end

function deg2_eval(
    cumulator_l::AbstractVector{T}, cumulator_r::AbstractVector{T}, op::F, ::Val{turbo}
)::ResultOk where {T<:Number,F,turbo}
    @maybe_turbo turbo for j in eachindex(cumulator_l)
        x = op(cumulator_l[j], cumulator_r[j])::T
        cumulator_l[j] = x
    end
    return ResultOk(cumulator_l, true)
end

function deg1_eval(
    cumulator::AbstractVector{T}, op::F, ::Val{turbo}
)::ResultOk where {T<:Number,F,turbo}
    @maybe_turbo turbo for j in eachindex(cumulator)
        x = op(cumulator[j])::T
        cumulator[j] = x
    end
    return ResultOk(cumulator, true)
end

<<<<<<< HEAD
function deg0_eval(tree::Node{T}, cX::AbstractMatrix{T})::ResultOk where {T<:Number}
=======
function deg0_eval(
    tree::AbstractExpressionNode{T}, cX::AbstractMatrix{T}
)::Tuple{AbstractVector{T},Bool} where {T<:Number}
>>>>>>> 9aed0747
    if tree.constant
        return ResultOk(fill_similar(tree.val::T, cX, axes(cX, 2)), true)
    else
        return ResultOk(cX[tree.feature, :], true)
    end
end

function deg1_l2_ll0_lr0_eval(
<<<<<<< HEAD
    tree::Node{T}, cX::AbstractMatrix{T}, op::F, op_l::F2, ::Val{turbo}
) where {T<:Number,F,F2,turbo}
=======
    tree::AbstractExpressionNode{T}, cX::AbstractMatrix{T}, op::F, op_l::F2, ::Val{turbo}
)::Tuple{AbstractVector{T},Bool} where {T<:Number,F,F2,turbo}
>>>>>>> 9aed0747
    if tree.l.l.constant && tree.l.r.constant
        val_ll = tree.l.l.val::T
        val_lr = tree.l.r.val::T
        @return_on_check val_ll cX
        @return_on_check val_lr cX
        x_l = op_l(val_ll, val_lr)::T
        @return_on_check x_l cX
        x = op(x_l)::T
        @return_on_check x cX
        return ResultOk(fill_similar(x, cX, axes(cX, 2)), true)
    elseif tree.l.l.constant
        val_ll = tree.l.l.val::T
        @return_on_check val_ll cX
        feature_lr = tree.l.r.feature
        cumulator = similar(cX, axes(cX, 2))
        @maybe_turbo turbo for j in axes(cX, 2)
            x_l = op_l(val_ll, cX[feature_lr, j])::T
            x = isfinite(x_l) ? op(x_l)::T : T(Inf)
            cumulator[j] = x
        end
        return ResultOk(cumulator, true)
    elseif tree.l.r.constant
        feature_ll = tree.l.l.feature
        val_lr = tree.l.r.val::T
        @return_on_check val_lr cX
        cumulator = similar(cX, axes(cX, 2))
        @maybe_turbo turbo for j in axes(cX, 2)
            x_l = op_l(cX[feature_ll, j], val_lr)::T
            x = isfinite(x_l) ? op(x_l)::T : T(Inf)
            cumulator[j] = x
        end
        return ResultOk(cumulator, true)
    else
        feature_ll = tree.l.l.feature
        feature_lr = tree.l.r.feature
        cumulator = similar(cX, axes(cX, 2))
        @maybe_turbo turbo for j in axes(cX, 2)
            x_l = op_l(cX[feature_ll, j], cX[feature_lr, j])::T
            x = isfinite(x_l) ? op(x_l)::T : T(Inf)
            cumulator[j] = x
        end
        return ResultOk(cumulator, true)
    end
end

# op(op2(x)) for x variable or constant
function deg1_l1_ll0_eval(
<<<<<<< HEAD
    tree::Node{T}, cX::AbstractMatrix{T}, op::F, op_l::F2, ::Val{turbo}
) where {T<:Number,F,F2,turbo}
=======
    tree::AbstractExpressionNode{T}, cX::AbstractMatrix{T}, op::F, op_l::F2, ::Val{turbo}
)::Tuple{AbstractVector{T},Bool} where {T<:Number,F,F2,turbo}
>>>>>>> 9aed0747
    if tree.l.l.constant
        val_ll = tree.l.l.val::T
        @return_on_check val_ll cX
        x_l = op_l(val_ll)::T
        @return_on_check x_l cX
        x = op(x_l)::T
        @return_on_check x cX
        return ResultOk(fill_similar(x, cX, axes(cX, 2)), true)
    else
        feature_ll = tree.l.l.feature
        cumulator = similar(cX, axes(cX, 2))
        @maybe_turbo turbo for j in axes(cX, 2)
            x_l = op_l(cX[feature_ll, j])::T
            x = isfinite(x_l) ? op(x_l)::T : T(Inf)
            cumulator[j] = x
        end
        return ResultOk(cumulator, true)
    end
end

# op(x, y) for x and y variable/constant
function deg2_l0_r0_eval(
<<<<<<< HEAD
    tree::Node{T}, cX::AbstractMatrix{T}, op::F, ::Val{turbo}
) where {T<:Number,F,turbo}
=======
    tree::AbstractExpressionNode{T}, cX::AbstractMatrix{T}, op::F, ::Val{turbo}
)::Tuple{AbstractVector{T},Bool} where {T<:Number,F,turbo}
>>>>>>> 9aed0747
    if tree.l.constant && tree.r.constant
        val_l = tree.l.val::T
        @return_on_check val_l cX
        val_r = tree.r.val::T
        @return_on_check val_r cX
        x = op(val_l, val_r)::T
        @return_on_check x cX
        return ResultOk(fill_similar(x, cX, axes(cX, 2)), true)
    elseif tree.l.constant
        cumulator = similar(cX, axes(cX, 2))
        val_l = tree.l.val::T
        @return_on_check val_l cX
        feature_r = tree.r.feature
        @maybe_turbo turbo for j in axes(cX, 2)
            x = op(val_l, cX[feature_r, j])::T
            cumulator[j] = x
        end
        return ResultOk(cumulator, true)
    elseif tree.r.constant
        cumulator = similar(cX, axes(cX, 2))
        feature_l = tree.l.feature
        val_r = tree.r.val::T
        @return_on_check val_r cX
        @maybe_turbo turbo for j in axes(cX, 2)
            x = op(cX[feature_l, j], val_r)::T
            cumulator[j] = x
        end
        return ResultOk(cumulator, true)
    else
        cumulator = similar(cX, axes(cX, 2))
        feature_l = tree.l.feature
        feature_r = tree.r.feature
        @maybe_turbo turbo for j in axes(cX, 2)
            x = op(cX[feature_l, j], cX[feature_r, j])::T
            cumulator[j] = x
        end
        return ResultOk(cumulator, true)
    end
end

# op(x, y) for x variable/constant, y arbitrary
function deg2_l0_eval(
<<<<<<< HEAD
    tree::Node{T}, cumulator::AbstractVector{T}, cX::AbstractArray{T}, op::F, ::Val{turbo}
) where {T<:Number,F,turbo}
=======
    tree::AbstractExpressionNode{T},
    cumulator::AbstractVector{T},
    cX::AbstractArray{T},
    op::F,
    ::Val{turbo},
)::Tuple{AbstractVector{T},Bool} where {T<:Number,F,turbo}
>>>>>>> 9aed0747
    if tree.l.constant
        val = tree.l.val::T
        @return_on_check val cX
        @maybe_turbo turbo for j in eachindex(cumulator)
            x = op(val, cumulator[j])::T
            cumulator[j] = x
        end
        return ResultOk(cumulator, true)
    else
        feature = tree.l.feature
        @maybe_turbo turbo for j in eachindex(cumulator)
            x = op(cX[feature, j], cumulator[j])::T
            cumulator[j] = x
        end
        return ResultOk(cumulator, true)
    end
end

# op(x, y) for x arbitrary, y variable/constant
function deg2_r0_eval(
<<<<<<< HEAD
    tree::Node{T}, cumulator::AbstractVector{T}, cX::AbstractArray{T}, op::F, ::Val{turbo}
) where {T<:Number,F,turbo}
=======
    tree::AbstractExpressionNode{T},
    cumulator::AbstractVector{T},
    cX::AbstractArray{T},
    op::F,
    ::Val{turbo},
)::Tuple{AbstractVector{T},Bool} where {T<:Number,F,turbo}
>>>>>>> 9aed0747
    if tree.r.constant
        val = tree.r.val::T
        @return_on_check val cX
        @maybe_turbo turbo for j in eachindex(cumulator)
            x = op(cumulator[j], val)::T
            cumulator[j] = x
        end
        return ResultOk(cumulator, true)
    else
        feature = tree.r.feature
        @maybe_turbo turbo for j in eachindex(cumulator)
            x = op(cumulator[j], cX[feature, j])::T
            cumulator[j] = x
        end
        return ResultOk(cumulator, true)
    end
end

"""
<<<<<<< HEAD
    _eval_constant_tree(tree::Node{T}, operators::OperatorEnum) where {T<:Number}
=======
    _eval_constant_tree(tree::AbstractExpressionNode{T}, operators::OperatorEnum)::Tuple{T,Bool} where {T<:Number}
>>>>>>> 9aed0747

Evaluate a tree which is assumed to not contain any variable nodes. This
gives better performance, as we do not need to perform computation
over an entire array when the values are all the same.
"""
<<<<<<< HEAD
@generated function _eval_constant_tree(
    tree::Node{T}, operators::OperatorEnum
) where {T<:Number}
    nuna = get_nuna(operators)
    nbin = get_nbin(operators)
    quote
        if tree.degree == 0
            return deg0_eval_constant(tree)::ResultOk{Vector{T}}
        elseif tree.degree == 1
            op_idx = tree.op
            return Base.Cartesian.@nif(
                $nuna,
                i -> i == op_idx,
                i -> deg1_eval_constant(
                    tree, operators.unaops[i], operators
                )::ResultOk{Vector{T}}
            )
        else
            op_idx = tree.op
            return Base.Cartesian.@nif(
                $nbin,
                i -> i == op_idx,
                i -> deg2_eval_constant(
                    tree, operators.binops[i], operators
                )::ResultOk{Vector{T}}
            )
        end
    end
end

@inline function deg0_eval_constant(tree::Node{T}) where {T<:Number}
    output = tree.val::T
    return ResultOk([output], true)::ResultOk{Vector{T}}
end

function deg1_eval_constant(
    tree::Node{T}, op::F, operators::OperatorEnum
) where {T<:Number,F}
    result = _eval_constant_tree(tree.l, operators)
    !result.ok && return result
    output = op(result.x[])::T
    return ResultOk([output], isfinite(output))::ResultOk{Vector{T}}
end

function deg2_eval_constant(
    tree::Node{T}, op::F, operators::OperatorEnum
) where {T<:Number,F}
    cumulator = _eval_constant_tree(tree.l, operators)
    !cumulator.ok && return cumulator
    result_r = _eval_constant_tree(tree.r, operators)
    !result_r.ok && return result_r
    output = op(cumulator.x[], result_r.x[])::T
    return ResultOk([output], isfinite(output))::ResultOk{Vector{T}}
=======
function _eval_constant_tree(
    tree::AbstractExpressionNode{T}, operators::OperatorEnum
)::Tuple{T,Bool} where {T<:Number}
    if tree.degree == 0
        return deg0_eval_constant(tree)
    elseif tree.degree == 1
        return deg1_eval_constant(tree, operators.unaops[tree.op], operators)
    else
        return deg2_eval_constant(tree, operators.binops[tree.op], operators)
    end
end

@inline function deg0_eval_constant(
    tree::AbstractExpressionNode{T}
)::Tuple{T,Bool} where {T<:Number}
    return tree.val::T, true
end

function deg1_eval_constant(
    tree::AbstractExpressionNode{T}, op::F, operators::OperatorEnum
)::Tuple{T,Bool} where {T<:Number,F}
    (cumulator, complete) = _eval_constant_tree(tree.l, operators)
    !complete && return zero(T), false
    output = op(cumulator)::T
    return output, isfinite(output)
end

function deg2_eval_constant(
    tree::AbstractExpressionNode{T}, op::F, operators::OperatorEnum
)::Tuple{T,Bool} where {T<:Number,F}
    (cumulator, complete) = _eval_constant_tree(tree.l, operators)
    !complete && return zero(T), false
    (cumulator2, complete2) = _eval_constant_tree(tree.r, operators)
    !complete2 && return zero(T), false
    output = op(cumulator, cumulator2)::T
    return output, isfinite(output)
>>>>>>> 9aed0747
end

"""
    differentiable_eval_tree_array(tree::AbstractExpressionNode, cX::AbstractMatrix, operators::OperatorEnum)

Evaluate an expression tree in a way that can be auto-differentiated.
"""
function differentiable_eval_tree_array(
<<<<<<< HEAD
    tree::Node{T1}, cX::AbstractMatrix{T}, operators::OperatorEnum
) where {T<:Number,T1}
    result = _differentiable_eval_tree_array(tree, cX, operators)
    return (result.x, result.ok)
end

@generated function _differentiable_eval_tree_array(
    tree::Node{T1}, cX::AbstractMatrix{T}, operators::OperatorEnum
)::ResultOk where {T<:Number,T1}
    nuna = get_nuna(operators)
    nbin = get_nbin(operators)
    quote
        if tree.degree == 0
            if tree.constant
                ResultOk(fill_similar(one(T), cX, axes(cX, 2)) .* tree.val, true)
            else
                ResultOk(cX[tree.feature, :], true)
            end
        elseif tree.degree == 1
            op_idx = tree.op
            Base.Cartesian.@nif(
                $nuna,
                i -> i == op_idx,
                i -> deg1_diff_eval(tree, cX, operators.unaops[i], operators)
            )
=======
    tree::AbstractExpressionNode{T1}, cX::AbstractMatrix{T}, operators::OperatorEnum
)::Tuple{AbstractVector{T},Bool} where {T<:Number,T1}
    if tree.degree == 0
        if tree.constant
            return (fill_similar(one(T), cX, axes(cX, 2)) .* tree.val, true)
>>>>>>> 9aed0747
        else
            op_idx = tree.op
            Base.Cartesian.@nif(
                $nbin,
                i -> i == op_idx,
                i -> deg2_diff_eval(tree, cX, operators.binops[i], operators)
            )
        end
    end
end

function deg1_diff_eval(
<<<<<<< HEAD
    tree::Node{T1}, cX::AbstractMatrix{T}, op::F, operators::OperatorEnum
)::ResultOk where {T<:Number,F,T1}
    left = _differentiable_eval_tree_array(tree.l, cX, operators)
    !left.ok && return left
    out = op.(left.x)
    return ResultOk(out, all(isfinite, out))
end

function deg2_diff_eval(
    tree::Node{T1}, cX::AbstractMatrix{T}, op::F, operators::OperatorEnum
)::ResultOk where {T<:Number,F,T1}
    left = _differentiable_eval_tree_array(tree.l, cX, operators)
    !left.ok && return left
    right = _differentiable_eval_tree_array(tree.r, cX, operators)
    !right.ok && return right
    out = op.(left.x, right.x)
    return ResultOk(out, all(isfinite, out))
=======
    tree::AbstractExpressionNode{T1}, cX::AbstractMatrix{T}, op::F, operators::OperatorEnum
)::Tuple{AbstractVector{T},Bool} where {T<:Number,F,T1}
    (left, complete) = differentiable_eval_tree_array(tree.l, cX, operators)
    @return_on_false complete left
    out = op.(left)
    no_nans = !any(x -> (!isfinite(x)), out)
    return (out, no_nans)
end

function deg2_diff_eval(
    tree::AbstractExpressionNode{T1}, cX::AbstractMatrix{T}, op::F, operators::OperatorEnum
)::Tuple{AbstractVector{T},Bool} where {T<:Number,F,T1}
    (left, complete) = differentiable_eval_tree_array(tree.l, cX, operators)
    @return_on_false complete left
    (right, complete2) = differentiable_eval_tree_array(tree.r, cX, operators)
    @return_on_false complete2 left
    out = op.(left, right)
    no_nans = !any(x -> (!isfinite(x)), out)
    return (out, no_nans)
>>>>>>> 9aed0747
end

"""
    eval_tree_array(tree::AbstractExpressionNode, cX::AbstractMatrix, operators::GenericOperatorEnum; throw_errors::Bool=true)

Evaluate a generic binary tree (equation) over a given input data,
whatever that input data may be. The `operators` enum contains all
of the operators used. Unlike `eval_tree_array` with the normal
`OperatorEnum`, the array `cX` is sliced only along the first dimension.
i.e., if `cX` is a vector, then the output of a feature node
will be a scalar. If `cX` is a 3D tensor, then the output
of a feature node will be a 2D tensor.
Note also that `tree.feature` will index along the first axis of `cX`.

However, there is no requirement about input and output types in general.
You may set up your tree such that some operator nodes work on tensors, while
other operator nodes work on scalars. `eval_tree_array` will simply
return `nothing` if a given operator is not defined for the given input type.

This function can be represented by the following pseudocode:

```
function eval(current_node)
    if current_node is leaf
        return current_node.value
    elif current_node is degree 1
        return current_node.operator(eval(current_node.left_child))
    else
        return current_node.operator(eval(current_node.left_child), eval(current_node.right_child))
```

# Arguments
- `tree::AbstractExpressionNode`: The root node of the tree to evaluate.
- `cX::AbstractArray`: The input data to evaluate the tree on.
- `operators::GenericOperatorEnum`: The operators used in the tree.
- `throw_errors::Bool=true`: Whether to throw errors
    if they occur during evaluation. Otherwise,
    MethodErrors will be caught before they happen and 
    evaluation will return `nothing`,
    rather than throwing an error. This is useful in cases
    where you are unsure if a particular tree is valid or not,
    and would prefer to work with `nothing` as an output.

# Returns
- `(output, complete)::Tuple{Any, Bool}`: the result,
    as well as if the evaluation completed successfully (true/false).
    If evaluation failed, `nothing` will be returned for the first argument.
    A `false` complete means an operator was called on input types
    that it was not defined for.
"""
function eval_tree_array(
    tree::AbstractExpressionNode,
    cX::AbstractArray,
    operators::GenericOperatorEnum;
    throw_errors::Bool=true,
)
    !throw_errors && return _eval_tree_array_generic(tree, cX, operators, Val(false))
    try
        return _eval_tree_array_generic(tree, cX, operators, Val(true))
    catch e
        tree_s = string_tree(tree, operators)
        error_msg = "Failed to evaluate tree $(tree_s)."
        if isa(e, MethodError)
            error_msg *= (
                " Note that you can efficiently skip MethodErrors" *
                " beforehand by passing `throw_errors=false` to " *
                " `eval_tree_array`."
            )
        end
        throw(ErrorException(error_msg))
    end
end

function _eval_tree_array_generic(
    tree::AbstractExpressionNode{T1},
    cX::AbstractArray{T2,N},
    operators::GenericOperatorEnum,
    ::Val{throw_errors},
) where {T1,T2,N,throw_errors}
    if tree.degree == 0
        if tree.constant
            return (tree.val::T1), true
        else
            if N == 1
                return cX[tree.feature], true
            else
                return selectdim(cX, 1, tree.feature), true
            end
        end
    elseif tree.degree == 1
        return deg1_eval_generic(
            tree, cX, operators.unaops[tree.op], operators, Val(throw_errors)
        )
    else
        return deg2_eval_generic(
            tree, cX, operators.binops[tree.op], operators, Val(throw_errors)
        )
    end
end

function deg1_eval_generic(
    tree, cX, op::F, operators::GenericOperatorEnum, ::Val{throw_errors}
) where {F,throw_errors}
    left, complete = eval_tree_array(tree.l, cX, operators)
    !throw_errors && !complete && return nothing, false
    !throw_errors && !hasmethod(op, Tuple{typeof(left)}) && return nothing, false
    return op(left), true
end

function deg2_eval_generic(
    tree, cX, op::F, operators::GenericOperatorEnum, ::Val{throw_errors}
) where {F,throw_errors}
    left, complete = eval_tree_array(tree.l, cX, operators)
    !throw_errors && !complete && return nothing, false
    right, complete = eval_tree_array(tree.r, cX, operators)
    !throw_errors && !complete && return nothing, false
    !throw_errors &&
        !hasmethod(op, Tuple{typeof(left),typeof(right)}) &&
        return nothing, false
    return op(left, right), true
end

end<|MERGE_RESOLUTION|>--- conflicted
+++ resolved
@@ -1,12 +1,7 @@
 module EvaluateEquationModule
 
-<<<<<<< HEAD
 import LoopVectorization: @turbo
-import ..EquationModule: Node, string_tree
-=======
-import LoopVectorization: @turbo, indices
 import ..EquationModule: AbstractExpressionNode, constructorof, string_tree
->>>>>>> 9aed0747
 import ..OperatorEnumModule: OperatorEnum, GenericOperatorEnum
 import ..UtilsModule: @maybe_turbo, is_bad_array, fill_similar, counttuple
 import ..EquationUtilsModule: is_constant
@@ -70,8 +65,7 @@
     to the equation.
 """
 function eval_tree_array(
-<<<<<<< HEAD
-    tree::Node{T},
+    tree::AbstractExpressionNode{T},
     cX::AbstractMatrix{T},
     operators::OperatorEnum;
     turbo::Union{Bool,Val}=Val(false),
@@ -83,14 +77,6 @@
         turbo ? Val(true) : Val(false)
     end
     if v_turbo === Val(true)
-=======
-    tree::AbstractExpressionNode{T},
-    cX::AbstractMatrix{T},
-    operators::OperatorEnum;
-    turbo::Bool=false,
-)::Tuple{AbstractVector{T},Bool} where {T<:Number}
-    if turbo
->>>>>>> 9aed0747
         @assert T in (Float32, Float64)
     end
 
@@ -98,12 +84,14 @@
     return (result.x, result.ok && !is_bad_array(result.x))
 end
 function eval_tree_array(
-<<<<<<< HEAD
-    tree::Node{T1}, cX::AbstractMatrix{T2}, operators::OperatorEnum; kws...
+    tree::AbstractExpressionNode{T1},
+    cX::AbstractMatrix{T2},
+    operators::OperatorEnum;
+    kws...,
 ) where {T1<:Number,T2<:Number}
     T = promote_type(T1, T2)
     @warn "Warning: eval_tree_array received mixed types: tree=$(T1) and data=$(T2)."
-    tree = convert(Node{T}, tree)
+    tree = convert(constructorof(typeof(tree)){T}, tree)
     cX = Base.Fix1(convert, T).(cX)
     return eval_tree_array(tree, cX, operators; kws...)
 end
@@ -112,7 +100,7 @@
 get_nbin(::Type{<:OperatorEnum{B}}) where {B} = counttuple(B)
 
 @generated function _eval_tree_array(
-    tree::Node{T},
+    tree::AbstractExpressionNode{T},
     cX::AbstractMatrix{T},
     operators::OperatorEnum,
     ::Val{turbo},
@@ -214,71 +202,6 @@
                     end
                 end
             )
-=======
-    tree::AbstractExpressionNode{T1},
-    cX::AbstractMatrix{T2},
-    operators::OperatorEnum;
-    turbo::Bool=false,
-) where {T1<:Number,T2<:Number}
-    T = promote_type(T1, T2)
-    @warn "Warning: eval_tree_array received mixed types: tree=$(T1) and data=$(T2)."
-    tree = convert(constructorof(typeof(tree)){T}, tree)
-    cX = T.(cX)
-    return eval_tree_array(tree, cX, operators; turbo=turbo)
-end
-
-function _eval_tree_array(
-    tree::AbstractExpressionNode{T},
-    cX::AbstractMatrix{T},
-    operators::OperatorEnum,
-    ::Val{turbo},
-)::Tuple{AbstractVector{T},Bool} where {T<:Number,turbo}
-    # First, we see if there are only constants in the tree - meaning
-    # we can just return the constant result.
-    if tree.degree == 0
-        return deg0_eval(tree, cX)
-    elseif is_constant(tree)
-        # Speed hack for constant trees.
-        result, flag = _eval_constant_tree(tree, operators)
-        !flag && return similar(cX, axes(cX, 2)), false
-        return fill_similar(result, cX, axes(cX, 2)), true
-    elseif tree.degree == 1
-        op = operators.unaops[tree.op]
-        if tree.l.degree == 2 && tree.l.l.degree == 0 && tree.l.r.degree == 0
-            # op(op2(x, y)), where x, y, z are constants or variables.
-            op_l = operators.binops[tree.l.op]
-            return deg1_l2_ll0_lr0_eval(tree, cX, op, op_l, Val(turbo))
-        elseif tree.l.degree == 1 && tree.l.l.degree == 0
-            # op(op2(x)), where x is a constant or variable.
-            op_l = operators.unaops[tree.l.op]
-            return deg1_l1_ll0_eval(tree, cX, op, op_l, Val(turbo))
-        end
-
-        # op(x), for any x.
-        (cumulator, complete) = _eval_tree_array(tree.l, cX, operators, Val(turbo))
-        @return_on_false complete cumulator
-        @return_on_nonfinite_array cumulator
-        return deg1_eval(cumulator, op, Val(turbo))
-
-    elseif tree.degree == 2
-        op = operators.binops[tree.op]
-        # TODO - add op(op2(x, y), z) and op(x, op2(y, z))
-        # op(x, y), where x, y are constants or variables.
-        if tree.l.degree == 0 && tree.r.degree == 0
-            return deg2_l0_r0_eval(tree, cX, op, Val(turbo))
-        elseif tree.r.degree == 0
-            (cumulator_l, complete) = _eval_tree_array(tree.l, cX, operators, Val(turbo))
-            @return_on_false complete cumulator_l
-            @return_on_nonfinite_array cumulator_l
-            # op(x, y), where y is a constant or variable but x is not.
-            return deg2_r0_eval(tree, cumulator_l, cX, op, Val(turbo))
-        elseif tree.l.degree == 0
-            (cumulator_r, complete) = _eval_tree_array(tree.r, cX, operators, Val(turbo))
-            @return_on_false complete cumulator_r
-            @return_on_nonfinite_array cumulator_r
-            # op(x, y), where x is a constant or variable but y is not.
-            return deg2_l0_eval(tree, cumulator_r, cX, op, Val(turbo))
->>>>>>> 9aed0747
         end
     end
 end
@@ -303,13 +226,7 @@
     return ResultOk(cumulator, true)
 end
 
-<<<<<<< HEAD
-function deg0_eval(tree::Node{T}, cX::AbstractMatrix{T})::ResultOk where {T<:Number}
-=======
-function deg0_eval(
-    tree::AbstractExpressionNode{T}, cX::AbstractMatrix{T}
-)::Tuple{AbstractVector{T},Bool} where {T<:Number}
->>>>>>> 9aed0747
+function deg0_eval(tree::AbstractExpressionNode{T}, cX::AbstractMatrix{T})::ResultOk where {T<:Number}
     if tree.constant
         return ResultOk(fill_similar(tree.val::T, cX, axes(cX, 2)), true)
     else
@@ -318,13 +235,8 @@
 end
 
 function deg1_l2_ll0_lr0_eval(
-<<<<<<< HEAD
-    tree::Node{T}, cX::AbstractMatrix{T}, op::F, op_l::F2, ::Val{turbo}
+    tree::AbstractExpressionNode{T}, cX::AbstractMatrix{T}, op::F, op_l::F2, ::Val{turbo}
 ) where {T<:Number,F,F2,turbo}
-=======
-    tree::AbstractExpressionNode{T}, cX::AbstractMatrix{T}, op::F, op_l::F2, ::Val{turbo}
-)::Tuple{AbstractVector{T},Bool} where {T<:Number,F,F2,turbo}
->>>>>>> 9aed0747
     if tree.l.l.constant && tree.l.r.constant
         val_ll = tree.l.l.val::T
         val_lr = tree.l.r.val::T
@@ -372,13 +284,8 @@
 
 # op(op2(x)) for x variable or constant
 function deg1_l1_ll0_eval(
-<<<<<<< HEAD
-    tree::Node{T}, cX::AbstractMatrix{T}, op::F, op_l::F2, ::Val{turbo}
+    tree::AbstractExpressionNode{T}, cX::AbstractMatrix{T}, op::F, op_l::F2, ::Val{turbo}
 ) where {T<:Number,F,F2,turbo}
-=======
-    tree::AbstractExpressionNode{T}, cX::AbstractMatrix{T}, op::F, op_l::F2, ::Val{turbo}
-)::Tuple{AbstractVector{T},Bool} where {T<:Number,F,F2,turbo}
->>>>>>> 9aed0747
     if tree.l.l.constant
         val_ll = tree.l.l.val::T
         @return_on_check val_ll cX
@@ -401,13 +308,8 @@
 
 # op(x, y) for x and y variable/constant
 function deg2_l0_r0_eval(
-<<<<<<< HEAD
-    tree::Node{T}, cX::AbstractMatrix{T}, op::F, ::Val{turbo}
+    tree::AbstractExpressionNode{T}, cX::AbstractMatrix{T}, op::F, ::Val{turbo}
 ) where {T<:Number,F,turbo}
-=======
-    tree::AbstractExpressionNode{T}, cX::AbstractMatrix{T}, op::F, ::Val{turbo}
-)::Tuple{AbstractVector{T},Bool} where {T<:Number,F,turbo}
->>>>>>> 9aed0747
     if tree.l.constant && tree.r.constant
         val_l = tree.l.val::T
         @return_on_check val_l cX
@@ -450,17 +352,12 @@
 
 # op(x, y) for x variable/constant, y arbitrary
 function deg2_l0_eval(
-<<<<<<< HEAD
-    tree::Node{T}, cumulator::AbstractVector{T}, cX::AbstractArray{T}, op::F, ::Val{turbo}
-) where {T<:Number,F,turbo}
-=======
     tree::AbstractExpressionNode{T},
     cumulator::AbstractVector{T},
     cX::AbstractArray{T},
     op::F,
     ::Val{turbo},
-)::Tuple{AbstractVector{T},Bool} where {T<:Number,F,turbo}
->>>>>>> 9aed0747
+) where {T<:Number,F,turbo}
     if tree.l.constant
         val = tree.l.val::T
         @return_on_check val cX
@@ -481,17 +378,12 @@
 
 # op(x, y) for x arbitrary, y variable/constant
 function deg2_r0_eval(
-<<<<<<< HEAD
-    tree::Node{T}, cumulator::AbstractVector{T}, cX::AbstractArray{T}, op::F, ::Val{turbo}
-) where {T<:Number,F,turbo}
-=======
     tree::AbstractExpressionNode{T},
     cumulator::AbstractVector{T},
     cX::AbstractArray{T},
     op::F,
     ::Val{turbo},
-)::Tuple{AbstractVector{T},Bool} where {T<:Number,F,turbo}
->>>>>>> 9aed0747
+) where {T<:Number,F,turbo}
     if tree.r.constant
         val = tree.r.val::T
         @return_on_check val cX
@@ -511,19 +403,14 @@
 end
 
 """
-<<<<<<< HEAD
-    _eval_constant_tree(tree::Node{T}, operators::OperatorEnum) where {T<:Number}
-=======
-    _eval_constant_tree(tree::AbstractExpressionNode{T}, operators::OperatorEnum)::Tuple{T,Bool} where {T<:Number}
->>>>>>> 9aed0747
+    _eval_constant_tree(tree::AbstractExpressionNode{T}, operators::OperatorEnum) where {T<:Number}
 
 Evaluate a tree which is assumed to not contain any variable nodes. This
 gives better performance, as we do not need to perform computation
 over an entire array when the values are all the same.
 """
-<<<<<<< HEAD
 @generated function _eval_constant_tree(
-    tree::Node{T}, operators::OperatorEnum
+    tree::AbstractExpressionNode{T}, operators::OperatorEnum
 ) where {T<:Number}
     nuna = get_nuna(operators)
     nbin = get_nbin(operators)
@@ -552,13 +439,15 @@
     end
 end
 
-@inline function deg0_eval_constant(tree::Node{T}) where {T<:Number}
+@inline function deg0_eval_constant(
+    tree::AbstractExpressionNode{T}
+) where {T<:Number}
     output = tree.val::T
     return ResultOk([output], true)::ResultOk{Vector{T}}
 end
 
 function deg1_eval_constant(
-    tree::Node{T}, op::F, operators::OperatorEnum
+    tree::AbstractExpressionNode{T}, op::F, operators::OperatorEnum
 ) where {T<:Number,F}
     result = _eval_constant_tree(tree.l, operators)
     !result.ok && return result
@@ -567,7 +456,7 @@
 end
 
 function deg2_eval_constant(
-    tree::Node{T}, op::F, operators::OperatorEnum
+    tree::AbstractExpressionNode{T}, op::F, operators::OperatorEnum
 ) where {T<:Number,F}
     cumulator = _eval_constant_tree(tree.l, operators)
     !cumulator.ok && return cumulator
@@ -575,44 +464,6 @@
     !result_r.ok && return result_r
     output = op(cumulator.x[], result_r.x[])::T
     return ResultOk([output], isfinite(output))::ResultOk{Vector{T}}
-=======
-function _eval_constant_tree(
-    tree::AbstractExpressionNode{T}, operators::OperatorEnum
-)::Tuple{T,Bool} where {T<:Number}
-    if tree.degree == 0
-        return deg0_eval_constant(tree)
-    elseif tree.degree == 1
-        return deg1_eval_constant(tree, operators.unaops[tree.op], operators)
-    else
-        return deg2_eval_constant(tree, operators.binops[tree.op], operators)
-    end
-end
-
-@inline function deg0_eval_constant(
-    tree::AbstractExpressionNode{T}
-)::Tuple{T,Bool} where {T<:Number}
-    return tree.val::T, true
-end
-
-function deg1_eval_constant(
-    tree::AbstractExpressionNode{T}, op::F, operators::OperatorEnum
-)::Tuple{T,Bool} where {T<:Number,F}
-    (cumulator, complete) = _eval_constant_tree(tree.l, operators)
-    !complete && return zero(T), false
-    output = op(cumulator)::T
-    return output, isfinite(output)
-end
-
-function deg2_eval_constant(
-    tree::AbstractExpressionNode{T}, op::F, operators::OperatorEnum
-)::Tuple{T,Bool} where {T<:Number,F}
-    (cumulator, complete) = _eval_constant_tree(tree.l, operators)
-    !complete && return zero(T), false
-    (cumulator2, complete2) = _eval_constant_tree(tree.r, operators)
-    !complete2 && return zero(T), false
-    output = op(cumulator, cumulator2)::T
-    return output, isfinite(output)
->>>>>>> 9aed0747
 end
 
 """
@@ -621,15 +472,14 @@
 Evaluate an expression tree in a way that can be auto-differentiated.
 """
 function differentiable_eval_tree_array(
-<<<<<<< HEAD
-    tree::Node{T1}, cX::AbstractMatrix{T}, operators::OperatorEnum
+    tree::AbstractExpressionNode{T1}, cX::AbstractMatrix{T}, operators::OperatorEnum
 ) where {T<:Number,T1}
     result = _differentiable_eval_tree_array(tree, cX, operators)
     return (result.x, result.ok)
 end
 
 @generated function _differentiable_eval_tree_array(
-    tree::Node{T1}, cX::AbstractMatrix{T}, operators::OperatorEnum
+    tree::AbstractExpressionNode{T1}, cX::AbstractMatrix{T}, operators::OperatorEnum
 )::ResultOk where {T<:Number,T1}
     nuna = get_nuna(operators)
     nbin = get_nbin(operators)
@@ -647,13 +497,6 @@
                 i -> i == op_idx,
                 i -> deg1_diff_eval(tree, cX, operators.unaops[i], operators)
             )
-=======
-    tree::AbstractExpressionNode{T1}, cX::AbstractMatrix{T}, operators::OperatorEnum
-)::Tuple{AbstractVector{T},Bool} where {T<:Number,T1}
-    if tree.degree == 0
-        if tree.constant
-            return (fill_similar(one(T), cX, axes(cX, 2)) .* tree.val, true)
->>>>>>> 9aed0747
         else
             op_idx = tree.op
             Base.Cartesian.@nif(
@@ -666,8 +509,7 @@
 end
 
 function deg1_diff_eval(
-<<<<<<< HEAD
-    tree::Node{T1}, cX::AbstractMatrix{T}, op::F, operators::OperatorEnum
+    tree::AbstractExpressionNode{T1}, cX::AbstractMatrix{T}, op::F, operators::OperatorEnum
 )::ResultOk where {T<:Number,F,T1}
     left = _differentiable_eval_tree_array(tree.l, cX, operators)
     !left.ok && return left
@@ -676,7 +518,7 @@
 end
 
 function deg2_diff_eval(
-    tree::Node{T1}, cX::AbstractMatrix{T}, op::F, operators::OperatorEnum
+    tree::AbstractExpressionNode{T1}, cX::AbstractMatrix{T}, op::F, operators::OperatorEnum
 )::ResultOk where {T<:Number,F,T1}
     left = _differentiable_eval_tree_array(tree.l, cX, operators)
     !left.ok && return left
@@ -684,27 +526,6 @@
     !right.ok && return right
     out = op.(left.x, right.x)
     return ResultOk(out, all(isfinite, out))
-=======
-    tree::AbstractExpressionNode{T1}, cX::AbstractMatrix{T}, op::F, operators::OperatorEnum
-)::Tuple{AbstractVector{T},Bool} where {T<:Number,F,T1}
-    (left, complete) = differentiable_eval_tree_array(tree.l, cX, operators)
-    @return_on_false complete left
-    out = op.(left)
-    no_nans = !any(x -> (!isfinite(x)), out)
-    return (out, no_nans)
-end
-
-function deg2_diff_eval(
-    tree::AbstractExpressionNode{T1}, cX::AbstractMatrix{T}, op::F, operators::OperatorEnum
-)::Tuple{AbstractVector{T},Bool} where {T<:Number,F,T1}
-    (left, complete) = differentiable_eval_tree_array(tree.l, cX, operators)
-    @return_on_false complete left
-    (right, complete2) = differentiable_eval_tree_array(tree.r, cX, operators)
-    @return_on_false complete2 left
-    out = op.(left, right)
-    no_nans = !any(x -> (!isfinite(x)), out)
-    return (out, no_nans)
->>>>>>> 9aed0747
 end
 
 """
