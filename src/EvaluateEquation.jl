module EvaluateEquationModule

import LoopVectorization: @turbo, indices
import ..EquationModule: Node, string_tree
import ..TypedEquationsModule: _eval_tree_array_typed
import ..OperatorEnumModule: OperatorEnum, GenericOperatorEnum
<<<<<<< HEAD
import ..UtilsModule: @return_on_false, @maybe_turbo, is_bad_array
import ..EquationUtilsModule: is_constant, count_nodes_under_limit
=======
import ..UtilsModule: @return_on_false, @maybe_turbo, is_bad_array, fill_similar
import ..EquationUtilsModule: is_constant
>>>>>>> e3b77628

macro return_on_check(val, X)
    :(
        if !isfinite($(esc(val)))
            return (similar($(esc(X)), axes($(esc(X)), 2)), false)
        end
    )
end

macro return_on_nonfinite_array(array)
    :(
        if is_bad_array($(esc(array)))
            return ($(esc(array)), false)
        end
    )
end

"""
    eval_tree_array(tree::Node, cX::AbstractMatrix{T}, operators::OperatorEnum; turbo::Bool=false)

Evaluate a binary tree (equation) over a given input data matrix. The
operators contain all of the operators used. This function fuses doublets
and triplets of operations for lower memory usage.

This function can be represented by the following pseudocode:

```
function eval(current_node)
    if current_node is leaf
        return current_node.value
    elif current_node is degree 1
        return current_node.operator(eval(current_node.left_child))
    else
        return current_node.operator(eval(current_node.left_child), eval(current_node.right_child))
```
The bulk of the code is for optimizations and pre-emptive NaN/Inf checks,
which speed up evaluation significantly.

# Arguments
- `tree::Node`: The root node of the tree to evaluate.
- `cX::AbstractMatrix{T}`: The input data to evaluate the tree on.
- `operators::OperatorEnum`: The operators used in the tree.
- `turbo::Bool`: Use `LoopVectorization.@turbo` for faster evaluation.

# Returns
- `(output, complete)::Tuple{AbstractVector{T}, Bool}`: the result,
    which is a 1D array, as well as if the evaluation completed
    successfully (true/false). A `false` complete means an infinity
    or nan was encountered, and a large loss should be assigned
    to the equation.
"""
function eval_tree_array(
    tree::Node{T},
    cX::AbstractMatrix{T},
    operators::OperatorEnum;
    turbo::Bool=false,
    specialize_kernels::Bool=false,
    specialization_depth::Int=7,
)::Tuple{AbstractVector{T},Bool} where {T<:Number}
    if turbo
        @assert T in (Float32, Float64)
    end
    result, finished = _eval_tree_array(
        tree,
        cX,
        operators,
        (turbo ? Val(true) : Val(false)),
        (specialize_kernels ? Val(true) : Val(false)),
        (specialize_kernels ? Val(specialization_depth) : Val(0)),
    )
    @return_on_false finished result
    @return_on_nonfinite_array result
    return result, finished
end
function eval_tree_array(
    tree::Node{T1},
    cX::AbstractMatrix{T2},
    operators::OperatorEnum;
    turbo::Bool=false,
    specialize_kernels::Bool=false,
    specialization_depth::Int=7,
) where {T1<:Number,T2<:Number}
    T = promote_type(T1, T2)
    @warn "Warning: eval_tree_array received mixed types: tree=$(T1) and data=$(T2)."
    tree = convert(Node{T}, tree)
<<<<<<< HEAD
    cX = convert(AbstractMatrix{T}, cX)
    return eval_tree_array(
        tree, cX, operators; turbo, specialize_kernels, specialization_depth
    )
end

function _eval_tree_array(
    tree::Node{T},
    cX::AbstractMatrix{T},
    operators::OperatorEnum,
    ::Val{turbo},
    ::Val{specialize_kernels},
    ::Val{specialization_depth},
)::Tuple{
    AbstractVector{T},Bool
} where {T<:Number,turbo,specialize_kernels,specialization_depth}
    n = size(cX, 2)
=======
    cX = T.(cX)
    return eval_tree_array(tree, cX, operators; turbo=turbo)
end

function _eval_tree_array(
    tree::Node{T}, cX::AbstractMatrix{T}, operators::OperatorEnum, ::Val{turbo}
)::Tuple{AbstractVector{T},Bool} where {T<:Number,turbo}
>>>>>>> e3b77628
    # First, we see if there are only constants in the tree - meaning
    # we can just return the constant result.
    if tree.degree == 0
        return deg0_eval(tree, cX)
    elseif is_constant(tree)
        # Speed hack for constant trees.
        result, flag = _eval_constant_tree(tree, operators)
<<<<<<< HEAD
        !flag && return Array{T,1}(undef, size(cX, 2)), false
        return fill(result, size(cX, 2)), true
    elseif specialize_kernels && count_nodes_under_limit(tree, specialization_depth)
        # Speed hack with fully-specialized kernels
        return _eval_tree_array_typed(tree, cX, operators; turbo), true
=======
        !flag && return similar(cX, axes(cX, 2)), false
        return fill_similar(result, cX, axes(cX, 2)), true
>>>>>>> e3b77628
    elseif tree.degree == 1
        op = operators.unaops[tree.op]
        # op(x), for any x.
        (cumulator, complete) = _eval_tree_array(
            tree.l,
            cX,
            operators,
            Val(turbo),
            Val(specialize_kernels),
            Val(specialization_depth),
        )
        @return_on_false complete cumulator
        @return_on_nonfinite_array cumulator
        return deg1_eval(cumulator, op, Val(turbo))

    elseif tree.degree == 2
        op = operators.binops[tree.op]
        # TODO - add op(op2(x, y), z) and op(x, op2(y, z))
        # op(x, y), where x, y are constants or variables.
<<<<<<< HEAD
        (cumulator_l, complete) = _eval_tree_array(
            tree.l,
            cX,
            operators,
            Val(turbo),
            Val(specialize_kernels),
            Val(specialization_depth),
        )
        @return_on_false complete cumulator_l
        @return_on_nonfinite_array cumulator_l T n
        (cumulator_r, complete) = _eval_tree_array(
            tree.r,
            cX,
            operators,
            Val(turbo),
            Val(specialize_kernels),
            Val(specialization_depth),
        )
=======
        if tree.l.degree == 0 && tree.r.degree == 0
            return deg2_l0_r0_eval(tree, cX, op, Val(turbo))
        elseif tree.r.degree == 0
            (cumulator_l, complete) = _eval_tree_array(tree.l, cX, operators, Val(turbo))
            @return_on_false complete cumulator_l
            @return_on_nonfinite_array cumulator_l
            # op(x, y), where y is a constant or variable but x is not.
            return deg2_r0_eval(tree, cumulator_l, cX, op, Val(turbo))
        elseif tree.l.degree == 0
            (cumulator_r, complete) = _eval_tree_array(tree.r, cX, operators, Val(turbo))
            @return_on_false complete cumulator_r
            @return_on_nonfinite_array cumulator_r
            # op(x, y), where x is a constant or variable but y is not.
            return deg2_l0_eval(tree, cumulator_r, cX, op, Val(turbo))
        end
        (cumulator_l, complete) = _eval_tree_array(tree.l, cX, operators, Val(turbo))
        @return_on_false complete cumulator_l
        @return_on_nonfinite_array cumulator_l
        (cumulator_r, complete) = _eval_tree_array(tree.r, cX, operators, Val(turbo))
>>>>>>> e3b77628
        @return_on_false complete cumulator_r
        @return_on_nonfinite_array cumulator_r
        # op(x, y), for any x or y
        return deg2_eval(cumulator_l, cumulator_r, op, Val(turbo))
    end
end

function deg2_eval(
    cumulator_l::AbstractVector{T}, cumulator_r::AbstractVector{T}, op::F, ::Val{turbo}
)::Tuple{AbstractVector{T},Bool} where {T<:Number,F,turbo}
    @maybe_turbo turbo for j in indices(cumulator_l)
        x = op(cumulator_l[j], cumulator_r[j])::T
        cumulator_l[j] = x
    end
    return (cumulator_l, true)
end

function deg1_eval(
    cumulator::AbstractVector{T}, op::F, ::Val{turbo}
)::Tuple{AbstractVector{T},Bool} where {T<:Number,F,turbo}
    @maybe_turbo turbo for j in indices(cumulator)
        x = op(cumulator[j])::T
        cumulator[j] = x
    end
    return (cumulator, true)
end

function deg0_eval(
    tree::Node{T}, cX::AbstractMatrix{T}
)::Tuple{AbstractVector{T},Bool} where {T<:Number}
    if tree.constant
        return (fill_similar(tree.val::T, cX, axes(cX, 2)), true)
    else
        return (cX[tree.feature, :], true)
    end
end

function deg1_l2_ll0_lr0_eval(
    tree::Node{T}, cX::AbstractMatrix{T}, op::F, op_l::F2, ::Val{turbo}
)::Tuple{AbstractVector{T},Bool} where {T<:Number,F,F2,turbo}
    if tree.l.l.constant && tree.l.r.constant
        val_ll = tree.l.l.val::T
        val_lr = tree.l.r.val::T
        @return_on_check val_ll cX
        @return_on_check val_lr cX
        x_l = op_l(val_ll, val_lr)::T
        @return_on_check x_l cX
        x = op(x_l)::T
        @return_on_check x cX
        return (fill_similar(x, cX, axes(cX, 2)), true)
    elseif tree.l.l.constant
        val_ll = tree.l.l.val::T
        @return_on_check val_ll cX
        feature_lr = tree.l.r.feature
        cumulator = similar(cX, axes(cX, 2))
        @maybe_turbo turbo for j in indices((cX, cumulator), (2, 1))
            x_l = op_l(val_ll, cX[feature_lr, j])::T
            x = isfinite(x_l) ? op(x_l)::T : T(Inf)
            cumulator[j] = x
        end
        return (cumulator, true)
    elseif tree.l.r.constant
        feature_ll = tree.l.l.feature
        val_lr = tree.l.r.val::T
        @return_on_check val_lr cX
        cumulator = similar(cX, axes(cX, 2))
        @maybe_turbo turbo for j in indices((cX, cumulator), (2, 1))
            x_l = op_l(cX[feature_ll, j], val_lr)::T
            x = isfinite(x_l) ? op(x_l)::T : T(Inf)
            cumulator[j] = x
        end
        return (cumulator, true)
    else
        feature_ll = tree.l.l.feature
        feature_lr = tree.l.r.feature
        cumulator = similar(cX, axes(cX, 2))
        @maybe_turbo turbo for j in indices((cX, cumulator), (2, 1))
            x_l = op_l(cX[feature_ll, j], cX[feature_lr, j])::T
            x = isfinite(x_l) ? op(x_l)::T : T(Inf)
            cumulator[j] = x
        end
        return (cumulator, true)
    end
end

# op(op2(x)) for x variable or constant
function deg1_l1_ll0_eval(
    tree::Node{T}, cX::AbstractMatrix{T}, op::F, op_l::F2, ::Val{turbo}
)::Tuple{AbstractVector{T},Bool} where {T<:Number,F,F2,turbo}
    if tree.l.l.constant
        val_ll = tree.l.l.val::T
        @return_on_check val_ll cX
        x_l = op_l(val_ll)::T
        @return_on_check x_l cX
        x = op(x_l)::T
        @return_on_check x cX
        return (fill_similar(x, cX, axes(cX, 2)), true)
    else
        feature_ll = tree.l.l.feature
        cumulator = similar(cX, axes(cX, 2))
        @maybe_turbo turbo for j in indices((cX, cumulator), (2, 1))
            x_l = op_l(cX[feature_ll, j])::T
            x = isfinite(x_l) ? op(x_l)::T : T(Inf)
            cumulator[j] = x
        end
        return (cumulator, true)
    end
end

# op(x, y) for x and y variable/constant
function deg2_l0_r0_eval(
    tree::Node{T}, cX::AbstractMatrix{T}, op::F, ::Val{turbo}
)::Tuple{AbstractVector{T},Bool} where {T<:Number,F,turbo}
    if tree.l.constant && tree.r.constant
        val_l = tree.l.val::T
        @return_on_check val_l cX
        val_r = tree.r.val::T
        @return_on_check val_r cX
        x = op(val_l, val_r)::T
        @return_on_check x cX
        return (fill_similar(x, cX, axes(cX, 2)), true)
    elseif tree.l.constant
        cumulator = similar(cX, axes(cX, 2))
        val_l = tree.l.val::T
        @return_on_check val_l cX
        feature_r = tree.r.feature
        @maybe_turbo turbo for j in indices((cX, cumulator), (2, 1))
            x = op(val_l, cX[feature_r, j])::T
            cumulator[j] = x
        end
    elseif tree.r.constant
        cumulator = similar(cX, axes(cX, 2))
        feature_l = tree.l.feature
        val_r = tree.r.val::T
        @return_on_check val_r cX
        @maybe_turbo turbo for j in indices((cX, cumulator), (2, 1))
            x = op(cX[feature_l, j], val_r)::T
            cumulator[j] = x
        end
    else
        cumulator = similar(cX, axes(cX, 2))
        feature_l = tree.l.feature
        feature_r = tree.r.feature
        @maybe_turbo turbo for j in indices((cX, cumulator), (2, 1))
            x = op(cX[feature_l, j], cX[feature_r, j])::T
            cumulator[j] = x
        end
    end
    return (cumulator, true)
end

# op(x, y) for x variable/constant, y arbitrary
function deg2_l0_eval(
    tree::Node{T}, cumulator::AbstractVector{T}, cX::AbstractArray{T}, op::F, ::Val{turbo}
)::Tuple{AbstractVector{T},Bool} where {T<:Number,F,turbo}
    if tree.l.constant
        val = tree.l.val::T
        @return_on_check val cX
        @maybe_turbo turbo for j in indices(cumulator)
            x = op(val, cumulator[j])::T
            cumulator[j] = x
        end
    else
        feature = tree.l.feature
        @maybe_turbo turbo for j in indices((cX, cumulator), (2, 1))
            x = op(cX[feature, j], cumulator[j])::T
            cumulator[j] = x
        end
    end
    return (cumulator, true)
end

# op(x, y) for x arbitrary, y variable/constant
function deg2_r0_eval(
    tree::Node{T}, cumulator::AbstractVector{T}, cX::AbstractArray{T}, op::F, ::Val{turbo}
)::Tuple{AbstractVector{T},Bool} where {T<:Number,F,turbo}
    if tree.r.constant
        val = tree.r.val::T
        @return_on_check val cX
        @maybe_turbo turbo for j in indices(cumulator)
            x = op(cumulator[j], val)::T
            cumulator[j] = x
        end
    else
        feature = tree.r.feature
        @maybe_turbo turbo for j in indices((cX, cumulator), (2, 1))
            x = op(cumulator[j], cX[feature, j])::T
            cumulator[j] = x
        end
    end
    return (cumulator, true)
end

"""
    _eval_constant_tree(tree::Node{T}, operators::OperatorEnum)::Tuple{T,Bool} where {T<:Number}

Evaluate a tree which is assumed to not contain any variable nodes. This
gives better performance, as we do not need to perform computation
over an entire array when the values are all the same.
"""
function _eval_constant_tree(
    tree::Node{T}, operators::OperatorEnum
)::Tuple{T,Bool} where {T<:Number}
    if tree.degree == 0
        return deg0_eval_constant(tree)
    elseif tree.degree == 1
        return deg1_eval_constant(tree, operators.unaops[tree.op], operators)
    else
        return deg2_eval_constant(tree, operators.binops[tree.op], operators)
    end
end

@inline function deg0_eval_constant(tree::Node{T})::Tuple{T,Bool} where {T<:Number}
    return tree.val::T, true
end

function deg1_eval_constant(
    tree::Node{T}, op::F, operators::OperatorEnum
)::Tuple{T,Bool} where {T<:Number,F}
    (cumulator, complete) = _eval_constant_tree(tree.l, operators)
    !complete && return zero(T), false
    output = op(cumulator)::T
    return output, isfinite(output)
end

function deg2_eval_constant(
    tree::Node{T}, op::F, operators::OperatorEnum
)::Tuple{T,Bool} where {T<:Number,F}
    (cumulator, complete) = _eval_constant_tree(tree.l, operators)
    !complete && return zero(T), false
    (cumulator2, complete2) = _eval_constant_tree(tree.r, operators)
    !complete2 && return zero(T), false
    output = op(cumulator, cumulator2)::T
    return output, isfinite(output)
end

"""
    differentiable_eval_tree_array(tree::Node, cX::AbstractMatrix, operators::OperatorEnum)

Evaluate an expression tree in a way that can be auto-differentiated.
"""
function differentiable_eval_tree_array(
    tree::Node{T1}, cX::AbstractMatrix{T}, operators::OperatorEnum
)::Tuple{AbstractVector{T},Bool} where {T<:Number,T1}
    if tree.degree == 0
        if tree.constant
            return (fill_similar(one(T), cX, axes(cX, 2)) .* tree.val, true)
        else
            return (cX[tree.feature, :], true)
        end
    elseif tree.degree == 1
        return deg1_diff_eval(tree, cX, operators.unaops[tree.op], operators)
    else
        return deg2_diff_eval(tree, cX, operators.binops[tree.op], operators)
    end
end

function deg1_diff_eval(
    tree::Node{T1}, cX::AbstractMatrix{T}, op::F, operators::OperatorEnum
)::Tuple{AbstractVector{T},Bool} where {T<:Number,F,T1}
    (left, complete) = differentiable_eval_tree_array(tree.l, cX, operators)
    @return_on_false complete left
    out = op.(left)
    no_nans = !any(x -> (!isfinite(x)), out)
    return (out, no_nans)
end

function deg2_diff_eval(
    tree::Node{T1}, cX::AbstractMatrix{T}, op::F, operators::OperatorEnum
)::Tuple{AbstractVector{T},Bool} where {T<:Number,F,T1}
    (left, complete) = differentiable_eval_tree_array(tree.l, cX, operators)
    @return_on_false complete left
    (right, complete2) = differentiable_eval_tree_array(tree.r, cX, operators)
    @return_on_false complete2 left
    out = op.(left, right)
    no_nans = !any(x -> (!isfinite(x)), out)
    return (out, no_nans)
end

"""
    eval_tree_array(tree::Node, cX::AbstractMatrix, operators::GenericOperatorEnum; throw_errors::Bool=true)

Evaluate a generic binary tree (equation) over a given input data,
whatever that input data may be. The `operators` enum contains all
of the operators used. Unlike `eval_tree_array` with the normal
`OperatorEnum`, the array `cX` is sliced only along the first dimension.
i.e., if `cX` is a vector, then the output of a feature node
will be a scalar. If `cX` is a 3D tensor, then the output
of a feature node will be a 2D tensor.
Note also that `tree.feature` will index along the first axis of `cX`.

However, there is no requirement about input and output types in general.
You may set up your tree such that some operator nodes work on tensors, while
other operator nodes work on scalars. `eval_tree_array` will simply
return `nothing` if a given operator is not defined for the given input type.

This function can be represented by the following pseudocode:

```
function eval(current_node)
    if current_node is leaf
        return current_node.value
    elif current_node is degree 1
        return current_node.operator(eval(current_node.left_child))
    else
        return current_node.operator(eval(current_node.left_child), eval(current_node.right_child))
```

# Arguments
- `tree::Node`: The root node of the tree to evaluate.
- `cX::AbstractArray`: The input data to evaluate the tree on.
- `operators::GenericOperatorEnum`: The operators used in the tree.
- `throw_errors::Bool=true`: Whether to throw errors
    if they occur during evaluation. Otherwise,
    MethodErrors will be caught before they happen and 
    evaluation will return `nothing`,
    rather than throwing an error. This is useful in cases
    where you are unsure if a particular tree is valid or not,
    and would prefer to work with `nothing` as an output.

# Returns
- `(output, complete)::Tuple{Any, Bool}`: the result,
    as well as if the evaluation completed successfully (true/false).
    If evaluation failed, `nothing` will be returned for the first argument.
    A `false` complete means an operator was called on input types
    that it was not defined for.
"""
function eval_tree_array(
    tree::Node, cX::AbstractArray, operators::GenericOperatorEnum; throw_errors::Bool=true
)
    !throw_errors && return _eval_tree_array_generic(tree, cX, operators, Val(false))
    try
        return _eval_tree_array_generic(tree, cX, operators, Val(true))
    catch e
        tree_s = string_tree(tree, operators)
        error_msg = "Failed to evaluate tree $(tree_s)."
        if isa(e, MethodError)
            error_msg *= (
                " Note that you can efficiently skip MethodErrors" *
                " beforehand by passing `throw_errors=false` to " *
                " `eval_tree_array`."
            )
        end
        throw(ErrorException(error_msg))
    end
end

function _eval_tree_array_generic(
    tree::Node{T1},
    cX::AbstractArray{T2,N},
    operators::GenericOperatorEnum,
    ::Val{throw_errors},
) where {T1,T2,N,throw_errors}
    if tree.degree == 0
        if tree.constant
            return (tree.val::T1), true
        else
            if N == 1
                return cX[tree.feature], true
            else
                return selectdim(cX, 1, tree.feature), true
            end
        end
    elseif tree.degree == 1
        return deg1_eval_generic(
            tree, cX, operators.unaops[tree.op], operators, Val(throw_errors)
        )
    else
        return deg2_eval_generic(
            tree, cX, operators.binops[tree.op], operators, Val(throw_errors)
        )
    end
end

function deg1_eval_generic(
    tree, cX, op::F, operators::GenericOperatorEnum, ::Val{throw_errors}
) where {F,throw_errors}
    left, complete = eval_tree_array(tree.l, cX, operators)
    !throw_errors && !complete && return nothing, false
    !throw_errors && !hasmethod(op, Tuple{typeof(left)}) && return nothing, false
    return op(left), true
end

function deg2_eval_generic(
    tree, cX, op::F, operators::GenericOperatorEnum, ::Val{throw_errors}
) where {F,throw_errors}
    left, complete = eval_tree_array(tree.l, cX, operators)
    !throw_errors && !complete && return nothing, false
    right, complete = eval_tree_array(tree.r, cX, operators)
    !throw_errors && !complete && return nothing, false
    !throw_errors &&
        !hasmethod(op, Tuple{typeof(left),typeof(right)}) &&
        return nothing, false
    return op(left, right), true
end

end<|MERGE_RESOLUTION|>--- conflicted
+++ resolved
@@ -4,13 +4,8 @@
 import ..EquationModule: Node, string_tree
 import ..TypedEquationsModule: _eval_tree_array_typed
 import ..OperatorEnumModule: OperatorEnum, GenericOperatorEnum
-<<<<<<< HEAD
-import ..UtilsModule: @return_on_false, @maybe_turbo, is_bad_array
+import ..UtilsModule: @return_on_false, @maybe_turbo, is_bad_array, fill_similar
 import ..EquationUtilsModule: is_constant, count_nodes_under_limit
-=======
-import ..UtilsModule: @return_on_false, @maybe_turbo, is_bad_array, fill_similar
-import ..EquationUtilsModule: is_constant
->>>>>>> e3b77628
 
 macro return_on_check(val, X)
     :(
@@ -96,8 +91,7 @@
     T = promote_type(T1, T2)
     @warn "Warning: eval_tree_array received mixed types: tree=$(T1) and data=$(T2)."
     tree = convert(Node{T}, tree)
-<<<<<<< HEAD
-    cX = convert(AbstractMatrix{T}, cX)
+    cX = T.(cX)
     return eval_tree_array(
         tree, cX, operators; turbo, specialize_kernels, specialization_depth
     )
@@ -110,19 +104,7 @@
     ::Val{turbo},
     ::Val{specialize_kernels},
     ::Val{specialization_depth},
-)::Tuple{
-    AbstractVector{T},Bool
-} where {T<:Number,turbo,specialize_kernels,specialization_depth}
-    n = size(cX, 2)
-=======
-    cX = T.(cX)
-    return eval_tree_array(tree, cX, operators; turbo=turbo)
-end
-
-function _eval_tree_array(
-    tree::Node{T}, cX::AbstractMatrix{T}, operators::OperatorEnum, ::Val{turbo}
-)::Tuple{AbstractVector{T},Bool} where {T<:Number,turbo}
->>>>>>> e3b77628
+) where {T<:Number,turbo,specialize_kernels,specialization_depth}
     # First, we see if there are only constants in the tree - meaning
     # we can just return the constant result.
     if tree.degree == 0
@@ -130,16 +112,11 @@
     elseif is_constant(tree)
         # Speed hack for constant trees.
         result, flag = _eval_constant_tree(tree, operators)
-<<<<<<< HEAD
-        !flag && return Array{T,1}(undef, size(cX, 2)), false
-        return fill(result, size(cX, 2)), true
+        !flag && return similar(cX, axes(cX, 2)), false
+        return fill_similar(result, cX, axes(cX, 2)), true
     elseif specialize_kernels && count_nodes_under_limit(tree, specialization_depth)
         # Speed hack with fully-specialized kernels
         return _eval_tree_array_typed(tree, cX, operators; turbo), true
-=======
-        !flag && return similar(cX, axes(cX, 2)), false
-        return fill_similar(result, cX, axes(cX, 2)), true
->>>>>>> e3b77628
     elseif tree.degree == 1
         op = operators.unaops[tree.op]
         # op(x), for any x.
@@ -159,7 +136,6 @@
         op = operators.binops[tree.op]
         # TODO - add op(op2(x, y), z) and op(x, op2(y, z))
         # op(x, y), where x, y are constants or variables.
-<<<<<<< HEAD
         (cumulator_l, complete) = _eval_tree_array(
             tree.l,
             cX,
@@ -169,7 +145,7 @@
             Val(specialization_depth),
         )
         @return_on_false complete cumulator_l
-        @return_on_nonfinite_array cumulator_l T n
+        @return_on_nonfinite_array cumulator_l
         (cumulator_r, complete) = _eval_tree_array(
             tree.r,
             cX,
@@ -178,27 +154,6 @@
             Val(specialize_kernels),
             Val(specialization_depth),
         )
-=======
-        if tree.l.degree == 0 && tree.r.degree == 0
-            return deg2_l0_r0_eval(tree, cX, op, Val(turbo))
-        elseif tree.r.degree == 0
-            (cumulator_l, complete) = _eval_tree_array(tree.l, cX, operators, Val(turbo))
-            @return_on_false complete cumulator_l
-            @return_on_nonfinite_array cumulator_l
-            # op(x, y), where y is a constant or variable but x is not.
-            return deg2_r0_eval(tree, cumulator_l, cX, op, Val(turbo))
-        elseif tree.l.degree == 0
-            (cumulator_r, complete) = _eval_tree_array(tree.r, cX, operators, Val(turbo))
-            @return_on_false complete cumulator_r
-            @return_on_nonfinite_array cumulator_r
-            # op(x, y), where x is a constant or variable but y is not.
-            return deg2_l0_eval(tree, cumulator_r, cX, op, Val(turbo))
-        end
-        (cumulator_l, complete) = _eval_tree_array(tree.l, cX, operators, Val(turbo))
-        @return_on_false complete cumulator_l
-        @return_on_nonfinite_array cumulator_l
-        (cumulator_r, complete) = _eval_tree_array(tree.r, cX, operators, Val(turbo))
->>>>>>> e3b77628
         @return_on_false complete cumulator_r
         @return_on_nonfinite_array cumulator_r
         # op(x, y), for any x or y
