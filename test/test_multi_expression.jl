--- conflicted
+++ resolved
@@ -7,11 +7,7 @@
 
 struct MultiScalarExpression{
     T,N<:AbstractExpressionNode{T},TREES<:NamedTuple,D<:NamedTuple
-<<<<<<< HEAD
 } <: AbstractExpression{T,N}
-=======
-} <: AbstractExpression{T}
->>>>>>> cfd6cb84
     trees::TREES
     metadata::Metadata{D}
 
@@ -24,22 +20,14 @@
     function MultiScalarExpression(
         trees::NamedTuple; tree_factory::F, operators, variable_names
     ) where {F<:Function}
-<<<<<<< HEAD
-        first_tree = first(values(trees))
-        T = eltype(first_tree)
-        @assert all(t -> eltype(t) == T, values(trees))
-        metadata = (; tree_factory, operators, variable_names)
-        return new{T,typeof(first_tree),typeof(trees),typeof(metadata)}(
-            trees, Metadata(metadata)
-        )
-=======
         example_tree = first(values(trees))
         N = typeof(example_tree)
         T = eltype(example_tree)
         @assert all(t -> eltype(t) == T, values(trees))
         metadata = (; tree_factory, operators, variable_names)
-        return new{T,N,typeof(trees),typeof(metadata)}(trees, Metadata(metadata))
->>>>>>> cfd6cb84
+        return new{T,N,typeof(first_tree),typeof(trees),typeof(metadata)}(
+            trees, Metadata(metadata)
+        )
     end
 end
 
