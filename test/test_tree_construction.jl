using SymbolicRegression
using Random
using SymbolicRegression: eval_loss, score_func, Dataset
using ForwardDiff
using Test
include("test_params.jl")

x1 = 2.0

# Initialize functions in Base....
for unaop in [cos, exp, safe_log, safe_log2, safe_log10, safe_sqrt, relu, gamma, safe_acosh]
    for binop in [sub]
        function make_options(; kw...)
            return Options(;
                default_params...,
                binary_operators=(+, *, ^, /, binop),
                unary_operators=(unaop, abs),
                npopulations=4,
                verbosity=(unaop == gamma) ? 0 : Int(1e9),
                kw...,
            )
        end
        make_options()

        # for unaop in 
        f_true = (x,) -> binop(abs(3.0 * unaop(x))^2.0, -1.2)

        # binop at outside:
<<<<<<< HEAD
        const_tree = Node(5, (Node(; val=3.0) * Node(1, Node("x1")))^2.0, Node(; val=-1.2))
        const_tree_bad = Node(
            5, (Node(; val=3.0) * Node(1, Node("x1")))^2.1, Node(; val=-1.3)
        )
=======
        const_tree = Node(5, Node(2, Node(3.0) * Node(1, Node("x1")))^2.0, -1.2)
        const_tree_bad = Node(5, Node(2, Node(3.0) * Node(1, Node("x1")))^2.1, -1.3)
>>>>>>> 645d135d
        n = count_nodes(const_tree)

        true_result = f_true(x1)

        result = eval(Meta.parse(string_tree(const_tree, make_options())))

        # Test Basics
        @test n == 9
        @test result == true_result

        types_to_test = [Float32, Float64, BigFloat]
        if unaop == cos
            # Other unary operators produce numbers too large
            # to do meaningful tests
            types_to_test = [Float16, types_to_test...]
        end
        for T in types_to_test
            if T == Float16 || unaop == gamma
                zero_tolerance = 3e-2
            else
                zero_tolerance = 1e-6
            end

            tree = convert(Node{T}, const_tree)
            tree_bad = convert(Node{T}, const_tree_bad)

            Random.seed!(0)
            N = 100
            if unaop in [safe_log, safe_log2, safe_log10, safe_acosh, safe_sqrt]
                X = T.(rand(MersenneTwister(0), 5, N) / 3)
            else
                X = T.(randn(MersenneTwister(0), 5, N) / 3)
            end
            X = X + sign.(X) * T(0.1)
            if unaop == safe_acosh
                X = X .+ T(1.0)
            end

            y = T.(f_true.(X[1, :]))
            dataset = Dataset(X, y)
            test_y, complete = eval_tree_array(tree, X, make_options())
            test_y2, complete2 = differentiable_eval_tree_array(tree, X, make_options())

            # Test Evaluation
            @test complete == true
            @test all(abs.(test_y .- y) / N .< zero_tolerance)
            @test complete2 == true
            @test all(abs.(test_y2 .- y) / N .< zero_tolerance)

            # Test loss:
            @test abs(eval_loss(tree, dataset, make_options())) < zero_tolerance
            @test eval_loss(tree, dataset, make_options()) ==
                score_func(dataset, one(T), tree, make_options())[2]

            #Test Scoring
            @test abs(score_func(dataset, one(T), tree, make_options(; parsimony=0.0))[1]) <
                zero_tolerance
            @test score_func(dataset, one(T), tree, make_options(; parsimony=1.0))[1] > 1.0
            @test score_func(dataset, one(T), tree, make_options())[1] <
                score_func(dataset, one(T), tree_bad, make_options())[1]
            @test score_func(dataset, one(T) * 10, tree_bad, make_options())[1] <
                score_func(dataset, one(T), tree_bad, make_options())[1]

            # Test gradients:
            df_true = x -> ForwardDiff.derivative(f_true, x)
            dy = T.(df_true.(X[1, :]))
            test_dy = ForwardDiff.gradient(
                _x -> sum(differentiable_eval_tree_array(tree, _x, make_options())[1]), X
            )
            test_dy = test_dy[1, 1:end]
            @test all(abs.(test_dy .- dy) / N .< zero_tolerance)
        end
    end
end<|MERGE_RESOLUTION|>--- conflicted
+++ resolved
@@ -26,15 +26,10 @@
         f_true = (x,) -> binop(abs(3.0 * unaop(x))^2.0, -1.2)
 
         # binop at outside:
-<<<<<<< HEAD
-        const_tree = Node(5, (Node(; val=3.0) * Node(1, Node("x1")))^2.0, Node(; val=-1.2))
+        const_tree = Node(5, Node(2, Node(; val=3.0) * Node(1, Node("x1")))^2.0, Node(; val=-1.2))
         const_tree_bad = Node(
-            5, (Node(; val=3.0) * Node(1, Node("x1")))^2.1, Node(; val=-1.3)
+            5, Node(2, Node(; val=3.0) * Node(1, Node("x1")))^2.1, Node(; val=-1.3)
         )
-=======
-        const_tree = Node(5, Node(2, Node(3.0) * Node(1, Node("x1")))^2.0, -1.2)
-        const_tree_bad = Node(5, Node(2, Node(3.0) * Node(1, Node("x1")))^2.1, -1.3)
->>>>>>> 645d135d
         n = count_nodes(const_tree)
 
         true_result = f_true(x1)
