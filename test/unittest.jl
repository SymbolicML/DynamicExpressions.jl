using SafeTestsets: @safetestset
using TestItems: @testitem

@testitem "Test Aqua.jl" begin
    include("test_aqua.jl")
end

@safetestset "Initial error handling test" begin
    include("test_initial_errors.jl")
end

# Trigger extensions:
using Zygote, SymbolicUtils, LoopVectorization, Bumper, Optim

@safetestset "Test deprecations" begin
    include("test_deprecations.jl")
end

include("test_optim.jl")

@testitem "Test tree construction and scoring" begin
    include("test_tree_construction.jl")
end

@testitem "Test SymbolicUtils interface" begin
    include("test_symbolic_utils.jl")
end

@testitem "Test derivatives" begin
    include("test_derivatives.jl")
end

@testitem "Test chain rules" begin
    include("test_chainrules.jl")
end

@testitem "Test undefined derivatives" begin
    include("test_undefined_derivatives.jl")
end

@testitem "Test simplification" begin
    include("test_simplification.jl")
end

@testitem "Test printing" begin
    include("test_print.jl")
end

@testitem "Test validity of expression evaluation" begin
    include("test_evaluation.jl")
end

@testitem "Test validity of integer expression evaluation" begin
    include("test_integer_evaluation.jl")
end

@testitem "Test NaN detection in evaluator" begin
    include("test_nan_detection.jl")
end

@testitem "Test OperatorEnum with non-number type" begin
    include("test_non_number_eval_tree_array.jl")
end

@testitem "Test hash of tree" begin
    include("test_hash.jl")
end

@testitem "Test sharing-preserving copy" begin
    include("test_graphs.jl")
end

@testitem "Test equation utils" begin
    include("test_utils.jl")
end

@testitem "Test generic operators" begin
    include("test_generic_operators.jl")
end

@testitem "Test tensor operators" begin
    include("test_tensor_operators.jl")
end

@testitem "Test error handling" begin
    include("test_error_handling.jl")
end

@testitem "Test equality operator" begin
    include("test_equality.jl")
end

@testitem "Test operators within module" begin
    include("test_custom_operators.jl")
end

@testitem "Test precompilation" begin
    include("test_precompilation.jl")
end

@testitem "Test Base" begin
    include("test_base.jl")
end

@testitem "Test extra node fields" begin
    include("test_extra_node_fields.jl")
end

@testitem "Test containers preserved" begin
    include("test_container_preserved.jl")
end

@testitem "Test helpers break upon redefining" begin
    include("test_safe_helpers.jl")
end

@testitem "Test custom node type" begin
    include("test_custom_node_type.jl")
end

@testitem "Test random sampling" begin
    include("test_random.jl")
end

<<<<<<< HEAD
if VERSION >= v"1.9"
    @eval @safetestset "Test CUDA" begin
        include("test_cuda.jl")
    end
end
=======
include("test_expressions.jl")
include("test_multi_expression.jl")
include("test_parse.jl")
include("test_parametric_expression.jl")
include("test_operator_construction_edgecases.jl")
include("test_node_interface.jl")
>>>>>>> db556dca
<|MERGE_RESOLUTION|>--- conflicted
+++ resolved
@@ -122,17 +122,15 @@
     include("test_random.jl")
 end
 
-<<<<<<< HEAD
-if VERSION >= v"1.9"
-    @eval @safetestset "Test CUDA" begin
+@testitem "Test CUDA" begin
+    if VERSION >= v"1.9"
         include("test_cuda.jl")
     end
 end
-=======
+
 include("test_expressions.jl")
 include("test_multi_expression.jl")
 include("test_parse.jl")
 include("test_parametric_expression.jl")
 include("test_operator_construction_edgecases.jl")
-include("test_node_interface.jl")
->>>>>>> db556dca
+include("test_node_interface.jl")